--- conflicted
+++ resolved
@@ -1,6 +1,5 @@
 # TelegramBotAPI changelog
 
-<<<<<<< HEAD
 ## 1.0.0
 
 __All the `tgbotapi.extensions.*` packages have been removed__
@@ -32,12 +31,11 @@
         * New typealias `FileUrl` (represents `FileId` but declare that they are the same)
 * `BehaviourBuilder`:
     * `SimpleFilter` now is a `fun interface` instead of just callback (fix of [#546](https://github.com/InsanusMokrassar/TelegramBotAPI/issues/546))
-=======
+
 ## 0.38.16
 
 * `Core`:
     * `TelegramAPIUrlsKeeper` now have two new things: properties `webAppDataSecretKey` and fun `checkWebAppLink`
->>>>>>> 37317a10
 
 ## 0.38.15
 
