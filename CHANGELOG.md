# TelegramBotAPI changelog

<<<<<<< HEAD
## 1.0.0

__All the `tgbotapi.extensions.*` packages have been removed__

* `Core`:
    * **`Ktor` package renamed. Migration:** `dev.inmo.tgbotapi.bot.Ktor` -> `dev.inmo.tgbotapi.bot.ktor`
    * **`CallbackQuery` package renamed. Migration:** `dev.inmo.tgbotapi.types.CallbackQuery([\s\\.])` -> `dev.inmo.tgbotapi.types.queries.callback$1`
    * **`ChatMember` package renamed. Migration:** `dev.inmo.tgbotapi.types.ChatMember([\s\\.])` -> `dev.inmo.tgbotapi.types.chat.member$1`
    * **`ChatAdministratorRightsImpl` replaced. Migration:** `dev.inmo.tgbotapi.types.ChatAdministratorRightsImpl` -> `dev.inmo.tgbotapi.types.chat.member.ChatAdministratorRightsImpl`
    * **`chat.abstract.extended` replaced. Migration:** `dev.inmo.tgbotapi.types.chat.abstract.extended` -> `dev.inmo.tgbotapi.types.chat.member.chat`
    * **`chat.abstract` replaced. Migration:** `dev.inmo.tgbotapi.types.chat.abstract` -> `dev.inmo.tgbotapi.types.chat.member.chat`
    * **`chat.extended` replaced. Migration:** `dev.inmo.tgbotapi.types.chat.extended` -> `dev.inmo.tgbotapi.types.chat.member.chat`
    * **User interfaces have been fully replaced**:
        * `dev.inmo.tgbotapi.types.User` -> `dev.inmo.tgbotapi.types.chat.User`
        * `dev.inmo.tgbotapi.types.CommonUser` -> `dev.inmo.tgbotapi.types.chat.CommonUser`
        * `dev.inmo.tgbotapi.types.ExtendedUser` -> `dev.inmo.tgbotapi.types.chat.ExtendedUser`
        * `dev.inmo.tgbotapi.types.Bot` -> `dev.inmo.tgbotapi.types.chat.Bot`
        * `dev.inmo.tgbotapi.types.CommonBot` -> `dev.inmo.tgbotapi.types.chat.CommonBot`
        * `dev.inmo.tgbotapi.types.ExtendedBot` -> `dev.inmo.tgbotapi.types.chat.ExtendedBot`
        * `dev.inmo.tgbotapi.types.UserSerializer` -> `dev.inmo.tgbotapi.types.chat.UserSerializer`
    * **All `InputMedia` has been renamed as `TelegramMedia`. Migration:** `InputMedia` -> `TelegramMedia`
        * `dev.inmo.tgbotapi.types.InputMedia` -> `dev.inmo.tgbotapi.types.media`
    * **Replaces of `MessageContent`. Migrations:**
        * `dev.inmo.tgbotapi.types.message.content.abstracts` -> `dev.inmo.tgbotapi.types.message.content`
        * `dev.inmo.tgbotapi.types.message.content.media` -> `dev.inmo.tgbotapi.types.message.content`
    * **`InvoiceContent` has been replaced: `dev.inmo.tgbotapi.types.message.payments.InvoiceContent` -> `dev.inmo.tgbotapi.types.message.content.InvoiceContent`**
    * **`PossiblySentViaBotCommonMessage` has been replaced: `dev.inmo.tgbotapi.types.message.content.abstracts.PossiblySentViaBotCommonMessage` -> `dev.inmo.tgbotapi.types.message.abstracts.PossiblySentViaBotCommonMessage`**
    * Constructor of `UnknownInlineKeyboardButton` is not internal and can be created with any `json` ([#563](https://github.com/InsanusMokrassar/TelegramBotAPI/issues/563))
    * All the interfaces from `dev.inmo.tgbotapi.types.files.abstracts` have been replaced to `dev.inmo.tgbotapi.types.files` and converted to sealed ([#550](https://github.com/InsanusMokrassar/TelegramBotAPI/issues/550))
    * `PassportFile` has been replaced to `dev.inmo.tgbotapi.types.files`
    * `StorageFile` has been deprecated (fix of [#556](https://github.com/InsanusMokrassar/TelegramBotAPI/issues/556))
        * `MultipartFile` do not require `StorageFile` anymore
        * `InputFile` companion got functions to simplify creation of `InputFile`s
        * New typealias `FileUrl` (represents `FileId` but declare that they are the same)
* `BehaviourBuilder`:
    * `SimpleFilter` now is a `fun interface` instead of just callback (fix of [#546](https://github.com/InsanusMokrassar/TelegramBotAPI/issues/546))
=======
## 0.38.17

* `Core`:
    * Add `BotCommandScopeChat` as new `BotCommandScope` (fix of [#574](https://github.com/InsanusMokrassar/TelegramBotAPI/issues/574))
    * `BotCommandScope` companion got several properties and functions for more useful scope creation
>>>>>>> a52f31f4

## 0.38.16

* `Core`:
    * `TelegramAPIUrlsKeeper` now have two new things: properties `webAppDataSecretKey` and fun `checkWebAppLink`

## 0.38.15

* `Common`:
    * `Version`:
        * `MicroUtils`: `0.9.20` -> `0.9.24`
* `Core`:
    * Fixes in `MessageContent#serializationModule`
* `BehaviourBuilder`:
    * Add triggers for `DataCallbackQuery` and subtypes with regex checking of data

## 0.38.14

__This update contains including of [Telegram Bot API 6.0](https://core.telegram.org/bots/api-changelog#april-16-2022)__

* `Core`:
    * Constructor of `UnknownInlineKeyboardButton` is not internal and can be created with any `json`
* `WebApps`:
    * Created 🎉

## 0.38.13

* `Core`:
    * Fixes in `mention` creation
    * Deprecate `StorageFileInfo`
* `BehaviourBuilder`:
    * In the expectations a lot of `on*Message` extensions have been added (like `onContentMessage`). These extensions could be useful when with the `Content` its message info is important

## 0.38.12

* `Common`:
    * `Version`:
        * `MicroUtils`: `0.9.17` -> `0.9.19`
        * `Coroutines`: `1.6.0` -> `1.6.1`
* `Core`:
    * New type `TextedMediaContent` which will unite `TextedInput` and `MediaContent`
    * `MediaGroupContent` and all subsequent inheritors have been replaced to the package `dev.inmo.tgbotapi.types.message.content.media`
    * `MediaGroupContent` Now extends `TextedMediaContent` instead of `MediaContent`
    * Add `reply` functions with the texted content with including of text
* `Utils`:
    * Improve work with retrieving of accumulated updates

## 0.38.11

* `Common`:
    * `Version`:
        * `MicroUtils`: `0.9.16` -> `0.9.17`
        * `Klock`: `2.6.3` -> `2.7.0`
* `Core`:
    * Fixes in `TextSourcesList` creating in from `RawMessageEntities`
    * Old ways to create keyboards (`matrix` and `row`) have been deprecated
* `API`:
    * Add ability to `reply` with `Poll`
    * Add ability to `reply` with any `MessageContent`
    * Add ability to `reply` with any `TelegramMediaFile`

## 0.38.10

* `API`:
    * All `with*Action` extensions got a contracts which declare that `block` will be called once
    * Add several extensions `TelegramBot#sendPhoto` with `PhotoSize`
    * Add several extensions `TelegramBot#reply` with `PhotoSize`

## 0.38.9

* `Core`:
    * New function `MessageContent.Companion#serializationModule`
    * Now it is possible to create `TelegramBot` (`RequestsExecutor`) with several bots under the hood and opportunity
      for bots requests load balancing or fault-fix via sending of the requests via another bot
* `API`:
    * Add replies which will use another message as a source for reply (`copyMessage`)

## 0.38.8

* `Common`:
    * `Version`:
        * `MicroUtils`: `0.9.12` -> `0.9.16`
        * `Klock`: `2.6.2` -> `2.6.3`
        * `Ktor`: `1.6.7` -> `1.6.8`
* `BehaviourBuilder`:
    * Fixes in `onMediaGroup` and dependent functions
    * Add several new extensions for `SimpleFilter`:
        * `SimpleFilter#listAll`
        * `SimpleFilter#listAny`
        * `SimpleFilter#listNone`

## 0.38.7

* `Common`:
    * `Version`:
        * `MicroUtils`: `0.9.9` -> `0.9.12`
        * `Klock`: `2.5.2` -> `2.6.2`
* `Core`:
    * `SimplePollOption#votes` now is `0` by default
    * New function `PollOption.Companion#simple`

## 0.38.6

* `Common`:
    * `Version`:
        * `MicroUtils`: `0.9.6` -> `0.9.9`
        * `Klock`: `2.4.13` -> `2.5.2`
* `Core`:
    * New member of `MentionTextSource` - `username`

## 0.38.5

* `Common`:
    * `Version`:
        * `MicroUtils`: `0.9.5` -> `0.9.6`
* `Core`:
    * `Username` got new property `usernameWithoutAt` which will return `username` without leading `@`
* `Utils`:
    * Several new functions for working with deep links:
        * `makeUsernameDeepLinkPrefix`
        * `makeTelegramDeepLink`
        * `makeDeepLink`

## 0.38.4

__This update contains including of [Telegram Bot API 5.7](https://core.telegram.org/bots/api-changelog#january-31-2022)__

* `Core`:
    * Support of new fields `Sticker`
    * Support of new fields `StickerSet`
    * Support of new fields in creating of sticker set and sticker
* `Utils`:
    * Rename `PathedFile` to avoid clash with core file (fix of [#529](https://github.com/InsanusMokrassar/TelegramBotAPI/issues/529))

## 0.38.3

* `Common`:
    * `Version`:
        * `MicroUtils`: `0.9.1` -> `0.9.2`
        * `Klock`: `2.4.10` -> `2.4.12`
        * `UUID`: `0.3.1` -> `0.4.0`
* `API`
    * New extensions `TelegramBot#send*` for media groups with contents

## 0.38.2

* `Common`:
    * `Version`:
        * `MicroUtils`: `0.9.0` -> `0.9.1`
* `API`
    * New extensions `TelegramBot#copyMessages` for media groups

## 0.38.1

* `Core`:
    * `MessageCallbackQuery` (and all implementers as well) has changed the type of `message`: now it is `ContentMessage<MessageContent>` instead of `Message`
    * New type `ForwardFromPublicChatInfo` as extender of `ForwardInfo`:
        * `ForwardFromChannelInfo` now extends `ForwardFromPublicChatInfo`
        * `ForwardFromSupergroupInfo` now extends `ForwardFromPublicChatInfo`
    * New type of events: `UserLoggedIn`
* `Utils`:
    * ([#511](https://github.com/InsanusMokrassar/TelegramBotAPI/issues/511)) New extensions properties (raw fields as in original API) for several types have been added:
        * `Message`
        * `CallbackQuery`
        * `ChosenInlineResult`
        * `InlineQuery`
        * `Poll`

## 0.38.0

_This update contains [Telegram Bot API 5.6](https://core.telegram.org/bots/api-changelog#december-30-2021) implementation_

_This update contains migration onto Kotlin 1.6_

_This update has changed constructors of all `CommonMessage` implementations_


* `Common`:
    * `Version`:
        * `Kotlin`: `1.5.31` -> `1.6.10`
        * `Coroutines`: `1.5.2` -> `1.6.0`
        * `Serialization`: `1.3.1` -> `1.3.2`
        * `Klock`: `2.4.8` -> `2.4.10`
        * `Ktor`: `1.6.5` -> `1.6.7`
        * `MicroUtils`: `0.8.7` -> `0.9.0`
* `Core`:
    * Add `SpoilerTextSource` (as part of `Telegram Bot API 5.6` update)
    * Add support of `protect_content` as a field `protectContent` in all send message requests and parameter in all
      functions related to that requests (as part of `Telegram Bot API 5.6` update)
    * **ALL IMPLEMENTERS OF `CommonMessage` HAS CHANGED THEIR CONSTRUCTOR: NOW THEY GET `hasProtectedContent` instead of
      `forwardable` (inversed) field**
        * `ChannelContentMessageImpl`
        * `ChannelMediaGroupMessage`
        * `CommonMediaGroupMessage`
        * `GroupContentMessage` implementers
            * `ConnectedFromChannelGroupContentMessageImpl`
            * `UnconnectedFromChannelGroupContentMessageImpl`
            * `AnonymousGroupContentMessageImpl`
            * `CommonGroupContentMessageImpl`
        * `PrivateContentMessageImpl`

## 0.37.4

* `Common`:
    * `Version`:
        * `MicroUtils`: `0.8.7` -> `0.8.9`
* `Core`:
    * New `SupergroupEvent` subtype: `MigratedToSupergroup`. This event is sent when a group is converted to a supergroup while bot is in the group.
    * Helper extenstion functions on `ChatEvent` to cast it to `MigratedToSupergroup`.

## 0.37.3 Hotfix of 0.37.2

* `Core`:
    * Fixes in hierarchy (and creating) of messages from channels

---

`0.37.2` changelog:

_This update contains [Telegram Bot API 5.5](https://core.telegram.org/bots/api-changelog#december-7-2021) implementation_

* `Common`:
    * `Version`:
        * `MicroUtils`: `0.8.2` -> `0.8.7`
* `Core`:
    * New request type: `ChatSenderRequest`
        * New request `BanChatSenderChat`
        * New request `UnbanChatSenderChat`
    * `ExtendedPrivateChat` got new properties: `hasPrivateForwards` and `allowCreateUserIdLink` (same as `hasPrivateForwards`)
    * All `ContentMessage` got field `forwardable` (old constructors marked as `Deprecated`)
    * `FromChannelGroupContentMessage` has been divided for two interfaces (and corresponding classes):
        * `ConnectedFromChannelGroupContentMessage` (and `ConnectedFromChannelGroupContentMessageImpl`) for connected to the group channels messages
        * `UnconnectedFromChannelGroupContentMessage` (and `UnconnectedFromChannelGroupContentMessageImpl`) for unconnected channels
* `API`:
    * New extensions `TelegramBot#banChatSenderChat`
    * New extensions `TelegramBot#unbanChatSenderChat`
* `Utils`:
    * Fix of `EntitiesBuilder#linkln`

## 0.37.2 Telegram Bot API 5.5

* `Common`:
    * `Version`:
        * `MicroUtils`: `0.8.2` -> `0.8.7`
* `Core`:
    * New request type: `ChatSenderRequest`
        * New request `BanChatSenderChat`
        * New request `UnbanChatSenderChat`
    * `ExtendedPrivateChat` got new properties: `hasPrivateForwards` and `allowCreateUserIdLink` (same as `hasPrivateForwards`)
    * All `ContentMessage` got field `forwardable` (old constructors marked as `Deprecated`)
    * `ChannelContentMessage` has been divided for two interfaces (and corresponding classes):
        * `ConnectedChannelContentMessage` (and `ConnectedChannelContentMessageImpl`) for connected to the group channels messages
        * `UnconnectedChannelContentMessage` (and `UnconnectedChannelContentMessageImpl`) for unconnected channels
* `API`:
    * New extensions `TelegramBot#banChatSenderChat`
    * New extensions `TelegramBot#unbanChatSenderChat`
* `Utils`:
    * Fix of `EntitiesBuilder#linkln`

## 0.37.1

* `Common`:
    * `Version`:
        * `Serialization`: `1.3.0` -> `1.3.1`
        * `Klock`: `2.4.7` -> `2.4.8`
        * `MicroUtils`: `0.8.1` -> `0.8.2`

## 0.37.0 Telegram Bot API 5.4

**ALL DEPRECATIONS WERE REMOVED**

* `Common`:
    * `Version`:
        * `Klock`: `2.4.6` -> `2.4.7`
        * `Ktor`: `1.6.4` -> `1.6.5`
        * `MicroUtils`: `0.7.3` -> `0.8.1`
* `Core`:
    * Replacement of simple `CreateChatInviteLink` and `EditChatInviteLink` with several new:
        * `CreateChatInviteLinkSimple`
        * `CreateChatInviteLinkWithLimitedMembers`
        * `CreateChatInviteLinkWithJoinRequest`
        * `EditChatInviteLinkSimple`
        * `EditChatInviteLinkWithLimitedMembers`
        * `EditChatInviteLinkWithJoinRequest`
    * New `BotAction`: `ChooseStickerAction`
    * Now requester will throw exceptions related to responses decoding directly instead of wrapping in
      `RequestException`
    * 
* `BehaviourBuilder FSM`:
    * **Incompatible changes** (now generics are used in state machines)
    * `strictlyOn` and `onStateOrSubstate` now are part of `BehaviourContextWithFSMBuilder`

## 0.36.1

* `Common`:
    * `Version`:
        * `MicroUtils`: `0.7.2` -> `0.7.3`
* `API`:
    * Fix `getMyCommands` overloads conflict when no arguments provided
* `Utils`:
    * `buildEntities` DSL now have parameter `separator` to specify `TextSource` that will be inserted between other sources

## 0.36.0

**ALL PREVIOUS DEPRECATIONS HAVE BEEN REMOVED**
**ALL EXTENSION PACKAGES HAS BEEN RENAMES**. Old packages are still available, but will be removed in next major update:

* `tgbotapi.extensions.api` -> `tgbotape.api`
* `tgbotapi.extensions.utils` -> `tgbotape.utils`
* `tgbotapi.extensions.behaviour_builder` -> `tgbotape.behaviour_builder`

* `Common`:
    * `Version`:
        * `Serialization`: `1.2.2` -> `1.3.0`
        * `MicroUtils`: `0.5.28` -> `0.7.2`
        * `Klock`: `2.4.3` -> `2.4.6`
        * `Ktor`: `1.6.3` -> `1.6.4`
* `Core`:
    * `PrivateContentMessageImpl#paymentInfo` now is deprecated and will always be null
    * `PayInlineKeyboardButton#pay` now is deprecated
    * `RowBuilder` and `MatrixBuilder` now are open and available for extending
    * `MatrixBuilder#matrix` will return read-only new list instead of original internal `mutMatrix`
    * Introduced new type of events `SuccessfulPaymentEvent` instead of putting of payment inside of message
    * New type of events union: `PublicChatEvent`. `CommonEvent` is still union of any `ChatEvent`
    * New `AbstractFlowsUpdatesFilter` with default `lazy` realization for all typed flows
    * `FlowsUpdatesFilter` fun now have `onBufferOverflow` and `upstreamUpdatesFlow` as incoming params
        * `DefaultFlowsUpdatesFilter` now use additional `upstreamUpdatesFlow` as source of updates
* `Utils`:
    * Two new dsl:
        * `inlineKeyboard` for creating `InlineKeyboardMarkup`
        * `replyKeyboard` for creating `ReplyKeyboardMarkup`
    * Cast helpers for `Message` (thanks to [madhead](https://github.com/madhead)):
        * `asPossiblyReplyMessage`: tries to cast a `Message` to `PossiblyReplyMessage`, returns `null` if the message is not of that type
        * `requirePossiblyReplyMessage`: casts a `Message` to `PossiblyReplyMessage`, fails if the message is not of that type
        * `whenPossiblyReplyMessage`: tries to cast a `Message` to `PossiblyReplyMessage` and runs the given block of code with it, if the cast is successful
    * New type `WithUser` for unioning of all types with `user`
        * `FromUser` now extends `WithUser`
        * Cast helpers for type `WithUser`: `asWithUser`, `whenWithUser`, `requireWithUser`
* `Behaviour Builder`:
    * New expecters and waiters:
        * `waitShippingQueries`/`onShippingQuery`
        * `waitPreCheckoutQueries`/`onPreCheckoutQuery`
        * `waitChosenInlineResult`/`onChosenInlineResult`
        * `waitPollUpdates`/`onPollUpdates`
* `Behaviour Builder FSM extension`:
    * See [Difference between old Behaviour Builder and new one with FSM](https://telegra.ph/Difference-between-old-Behaviour-Builder-and-new-one-with-FSM-10-18)

## 0.35.9

* `Common`:
    * `Version`:
        * `Kotlin`: `1.5.30` -> `1.5.31`
        * `Klock`: `2.4.1` -> `2.4.2`
        * `MicroUtils`: `0.5.25` -> `0.5.28`
* `Core`:
    * New `BotAction` implementation - `CustomBotAction`
    * `LocationContent` has been divided to two different types: `LiveLocationContent` and `StaticLocationContent`
* `API`:
    * Two new extensions: `TelegramBot#answer` with `CallbackQuery` and `InlineQuery`
* `Behaviour Builder`:
    * All triggers have been changed to use two filters: filter for in subcontext data and filter for incoming data
    * New waiters for edited content
    * New extension `BehaviourContext#followLocation`
    * New factory-functions:
        * `BehaviourContextReceiver`
        * `BehaviourContextAndTypeReceiver`
        * `BehaviourContextAndTwoTypesReceiver`
    * Old API for triggers with the flags like `includeFilterByChatInBehaviourSubContext` have been deprecated

## 0.35.8

* `Common`:
    * `Version`:
        * `MicroUtils`: `0.5.24` -> `0.5.25`
        * `UUID`: `0.3.0` -> `0.3.1`
* `Core`:
    * `MultipartRequestCallFactory` now will use file name as multipart `filename` parameter instead of generated file id
    * New extension `MPPFile#asMultipartFile`
* `API`
    * Fixes in `TelegramBot#withAction`
* `Behaviour Builder`:
    * New extensions `BehaviourContext#commandWithArgs` and `BehaviourContext#onCommandWithArgs`

## 0.35.7

* `Common`:
    * `Version`:
        * `Kotlin`: `1.5.21` -> `1.5.30`
        * `Klock`: `2.3.3` -> `2.4.1`
        * `Ktor`: `1.6.2` -> `1.6.3`
        * `Coroutines`: `1.5.1` -> `1.5.2`
        * `MicroUtils`: `0.5.21` -> `0.5.24`

## 0.35.6

* `Common`:
    * `Version`:
        * `Klock`: `2.3.1` -> `2.3.3`
        * `MicroUtils`: `0.5.19` -> `0.5.21`
* `Core`:
    * All `FlowsUpdatesFilter` flows have been renamed and updated
* `Utils`:
    * Extensions `allSentMessagesFlow` and `allSentMediaGroupsFlow` have been deprecated

## 0.35.5

**MIME TYPES FOR REQUESTS HAVE BEEN DEPRECATED DUE TO REDUNDANCY OF MIME TYPES IN FILES SENDING**

* `Core`:
    * Several new extensions `ByteReadChannel#asStorageFile` and `ByteReadChannelAllocator#asStorageFile`
    * Several new extensions `ByteArray#asMultipartFile`, `ByteReadChannel#asMultipartFile` and
    `ByteReadChannelAllocator#asMultipartFile`
    * New extension `StorageFile#asMultipartFile`
* `API`:
    * New extensions `TelegramBot#downloadFile` for writing of incoming bytes to the file
    * New extensions `TelegramBot#downloadFileStream` and `TelegramBot#downloadFileStreamAllocator` for getting of input
    streams instead of whole bytes arrays
    * Old extensions `TelegramBot#downloadFile` has been replaced to the new package. Migration: replace in your project
    `import dev.inmo.tgbotapi.extensions.api.downloadFile` with `import dev.inmo.tgbotapi.extensions.api.files.downloadFile`
    * `PathedFile#filename` extension has been deprecated, and new property `PathedFile#fileName` has been included
      directly in `PathedFile`
* `Utils`:
    * Add several functions `convertToStorageFile` and extensions `TelegramBot#convertToStorageFile`

## 0.35.4 Hotfix

* `Common`:
    * `Version`:
        * `MicroUtils`: `0.5.18` -> `0.5.19`

## 0.35.3

* `Common`:
    * `Version`:
        * `Klock`: `2.2.0` -> `2.3.1`
        * `Ktor`: `1.6.1` -> `1.6.2`
        * `MicroUtils`: `0.5.16` -> `0.5.18`
* `Core`:
    * **`SimpleRequestCallFactory` and `MultipartRequestCallFactory` became a classes instead of objects to avoid
    collisions in different bots**
    * Support of strongly-typed ietf language codes has been added
* `API`:
    * New extension `TelegramBot#downloadFile` for any `MediaContent`
* `Behaviour Builder`:
    * New provider `defaultCoroutineScopeProvider`
        * Now it is not necessary to provide `CoroutineScope` to `TelegramBot#buildBehaviour`
        extension
    * New `TelegramBot#buildBehaviour` extension with `FlowUpdatesFilter` and `CoroutineScope` with
    default `CoroutineScope`
    * New typealias `SimpleFilter` for unifying triggers filter signatures
         * All waiters got real filters (`SimpleFilter`) and rename old filters as mappers
    * New extensions for `Any`: `as`/`when`/`require` for `WithOptionalLanguageCode` and `WithLanguageCode`

## 0.35.2

* `Common`:
    * `Version`:
        * `Kotlin`: `1.5.20` -> `1.5.21`
        * `Coroutines`: `1.5.0` -> `1.5.1`
        * `Serialization`: `1.2.1` -> `1.2.2`
        * `Klock`: `2.1.2` -> `2.2.0`
        * `Ktor`: `1.6.0` -> `1.6.1`
        * `MicroUtils`: `0.5.15` -> `0.5.16`

## 0.35.1

* `Common`:
    * `Version`:
        * `Kotlin`: `1.5.10` -> `1.5.20`
        * `MicroUtils`: `0.5.6` -> `0.5.15`
* `Core`:
    * New interface `MyCommandsRequest` (also see `Bot API 5.3` below)
    * New extensions `TextSourcesList#make*String` for all parse modes
    * All `MessageContent` subclasses now serializable
    * `ChosenInlineResult` was replaced and modified to be sealed
    * `ChosenInlineResult` now extends `FromUser`
    * Added `Update#sourceUser` method
    * More types assumed as sent by user types now implements `FromUser` interface
    * Added `Any#whenFromUser`, `Any#asFromUser` and`Any#requireFromUser` extensions
    * `MedaGroupUpdate` and its direct extenders `SentMediaGroupUpdate` and `EditMediaGroupUpdate` became
      `sealed interface`s
    * New built-in `RequestException` implementator `GetUpdatesConflict` has been added
* `Behaviour Builder`:
    * ❗️ All triggers (`on*` extensions) have been modified to work in parallel by some marker by default (new parameter
      `markerFactory`, in most cases will work async for different chats)
    * New extensions `telegramBotWithBehaviour`
    * All behaviour builder extensions got new parameter `defaultExceptionsHandler`
    * Class `BehaviourContext` was rewritten as an interface with default realization `DefaultBehaviourContext` and
      factory `BehaviourContext(TelegramBot, CoroutineScope, FlowsUpdatesFilter)`
    * Extension `buildBehaviour` (and all related extensions/functions) for opportunity to pass
      `defaultExceptionsHandler`
    * Trigger `onContentMessage` and waiter `waitContentMessage` now may include media groups
* `API`:
    * All `reply` and subsequent extensions have been replaced in send package
* `Utils`:
    * With class casts like `as*` and `require*` now you may use `when*` with parameter callback
    * Methods of `EntitiesBuilder` now will return builder itself, so you may create sequences like
      `buildEntities { bold("Hello,") + italic(" world") }` directly in `buildEntities` body
    * New extension `TelegramBot#longPollingFlow` has been added with returning value `Flow` with updates
* `Bot API 5.3`:
    * Add type `BotCommandScope`, its serializer `BotCommandScopeSerializer` and all its children
    * New request `DeleteMyCommands` and updates in `GetMyCommands` and `SetMyCommands`
    * Renames according to `And more` of [June 25, 2021](https://core.telegram.org/bots/api-changelog#june-25-2021) update

## 0.35.0

**ALL PREVIOUS DEPRECATIONS HAVE BEEN REMOVED**
**JS PART NOW USE IR COMPILER ONLY**

* `Common`:
    * `Version`:
        * `Kotlin`: `1.4.72` -> `1.5.10`
        * `MicroUtils`: `0.4.36` -> `0.5.6`
        * `Coroutines`: `1.4.3` -> `1.5.0`
        * `Serialization`: `1.1.0` -> `1.2.1`
        * `Klock`: `2.0.7` -> `2.1.2`
        * `UUID`: `0.2.3` -> `0.3.0`
        * `Ktor`: `1.5.4` -> `1.6.0`
* `Core`:
    * `ForceReply` has been renamed to `ReplyForce`
    * `Captioned` and `Explained` interfaces have been removed
    * `RecordAudioAction` and `UploadAudioAction` (and all related to these actions functionality) have been removed
    * `TextSource` interface and all related things have been replaced
    * `CallbackQuery` interface and all its extenders/implementers become `sealed`
    * `InputMedia` interface and all its extenders/implementers become `sealed`
    * `ParseMode` interface and all its extenders/implementers become `sealed`
    * `ChatMember` becomes `sealed`
    * `KeyboardMarkup` becomes `sealed`
    * `LeftChatMember` and `MemberChatMember` become interfaces. All their code were replaced to the `*Impl` classes
    * Most of `sealed` classes have been modified to be interfaces
    * Most serializers becomes public, but they are still `RistFeature`
    * For `EntitiesBuilder` multilevel text sources builders with callback have been added

## 0.34.1

* `Common`:
    * `Version`:
        * `ktor`: `1.5.3` -> `1.5.4`
        * `MicroUtils`: `0.4.35` -> `0.4.36`
* `Core`
    * Fix in creating of text sources list

## 0.34.0

_**It is recommended to use [0.34.1](https://github.com/InsanusMokrassar/TelegramBotAPI/releases/tag/0.34.1) version due to the bug in 0.34.0 related to rewriting of `TextSource`s creating mechanism.**_

**UPDATE UP TO Telegram Bot API 5.2**

_**ALL OLD DEPRECATIONS WERE REMOVED**_

* `Core`:
    * Type `ChatType` has been added
    * New `ExtendedChat` for unknown messages `UnknownExtendedChat` has been added
    * `SendInvoice#startParameter` becomes optional and replaced in `SendInvoice` constructor
    * New interface `CommonSendInvoiceData` has been added
        * Fields `CommonSendInvoiceData#maxTipAmount` and `CommonSendInvoiceData#suggestedTipAmounts` have been added
    * New type `InputInvoiceMessageContent` has been added
    * New interface `TextedWithTextSources` on top of `Texted` interface
        * Interface `TextedInput` now extends `TextedWithTextSources` with overriding of `textSources` field as not
          nullable
        * `textSources` become main field in `TextedInput`
            * **MIGRATION** Remove all `import dev.inmo.tgbotapi.CommonAbstracts.textSources` in your project
            * `textEntities` become are calculable property in `TextedInput`
  * Interface `Captioned` and `CaptionedInput` now is deprecated
      * Most of captions usages were replaced with texts
  * Interface `Explained` and `ExplainedInput` now is deprecated
      * Most of captions usages were replaced with texts
    * Interface `VoiceChatEvent` now is `CommonEvent`
  * Mechanism of `RawMessageEntity` converting were fully rewritten

## 0.33.4

* `Common`:
    * `Version`:
        * `uuid`: `0.2.3` -> `0.2.4`
        * `MicroUtils`: `0.4.33` -> `0.4.35`
* `Core`:
    * All `TextSource` implementators have become `Serializable`
        * New serializer `TextSourceSerializer`
    * Interface`FromUserMessage` now extends `Message`
    * New interface `FromUser`
        * Interface `FromUserMessage` now extends `FromUser`
* `Extensions Utils`
    * Fixes in `parseCommandsWithParams`

## 0.33.3

* `Common`:
    * `Version`:
        * `MicroUtils`: `0.4.32` -> `0.4.33`
        * `Ktor`: `1.5.2` -> `1.5.3`
* `API`:
    * Bot actions DSL (fix for [#358](https://github.com/InsanusMokrassar/TelegramBotAPI/issues/358))
* `Behaviour Builder`:
    * Rewrite logic of `doInSubContextWithUpdatesFilter` and `doInSubContextWithFlowsUpdatesFilterSetup` extensions
    * All triggers now work with `stopOnCompletion` set up to `false`

## 0.33.2

* `Common`:
    * `Version`:
        * `MicroUtils`: `0.4.30` -> `0.4.32`
* `Behaviour Builder`:
    * New typealias `MediaGroupFilter` has been added for `MediaGroup` expectators
    * Several typealiases became `suspend`:
        * `CallbackQueryMapper`
        * `ChatMemberUpdatedMapper`
        * `InlineQueryMapper`
    * Commands got an additional parameter - `additionalFilter`. It will be called when all command filters were passed

## 0.33.1

* `Common`:
    * `Version`:
        * `Kotlin`: `1.4.31` -> `1.4.32`
        * `MicroUtils`: `0.4.29` -> `0.4.30`
        * `Klocks`: `2.0.6` -> `2.0.7`
* `Utils Extensions`:
    * Add extensions `parseCommandsWithParams`

## 0.33.0

**UPDATE UP TO Telegram Bot API 5.1**
_**ALL DEPRECATIONS WERE REMOVED**_

* `Common`:
    * `Version`:
        * `MicroUtils`: `0.4.28` -> `0.4.29`
* `Core`:
    * `AdministratorChatMemberSerializer` and `ChatMemberSerializer` has changed their visibility: they are public for now
    * Add `ChatInviteLinkRequest` with subrequests like `KnownChatInviteLinkRequest`
    * Add `CreateChatInviteLink`/`EditChatInviteLink`/`RevokeChatInviteLink` requests
    * Update `KickChatMember` to include `revokeMessages` flag
    * Update `PromoteChatMember` to include `canManageVoiceChats` and `canManageChat` flags
    * Add `ChatInviteLink` object
        * Add `PrimaryInviteLink` for `ChatInviteLink` with `isPrimary == true`
        * Add `CommonInviteLink` for `ChatInviteLink` with `isPrimary == false`
    * `AdministratorChatMemberSerializer` has been set as public for several versions
    * `ChatMemberSerializer` has been set as public for several versions
    * Add `ChatMemberUpdated`
    * Add `MessageAutoDeleteTimerChanged`
    * Add `VoiceChatEvent`
        * Add `VoiceChatEnded`
        * Add `VoiceChatParticipantsInvited`
    * Add `VoiceChatStarted`
    * Add `ChatMemberUpdatedUpdate`
        * Add `CommonChatMemberUpdatedUpdate`
        * Add `MyChatMemberUpdatedUpdate`
* `API`:
    * All API extensions has been updated
* `Behaviour Builder`:
    * Now content triggers and expectators will wait for channel posts too
    * New waiters and triggers for `ChatMemberUpdated` and its variations

## 0.32.9

* `Common`:
    * `Version`:
        * `Kotlin`: `1.4.30` -> `1.4.31`
        * `Ktor`: `1.5.1` -> `1.5.2`
        * `MicroUtils`: `0.4.26` -> `0.4.28`
        * `Coroutines`: `1.4.2` -> `1.4.3`

## 0.32.8

* `Common`:
    * `Version`:
        * `Serialization`: `1.1.0-RC` -> `1.1.0`
        * `MicroUtils`: `0.4.25` -> `0.4.26`

## 0.32.7

* `Core`:
    * New variable `LeftRestrictionsChatPermissions` and `RestrictionsChatPermissions`
* `Extensions Utils`:
    * `DiceAnimationType` class casts
* `Behaviour Builder`:
    * Now `doInSubContextWithUpdatesFilter` and `doInSubContext` will automatically subscribe on updates of parent
      `BehaviourContext`
    * `doInSubContextWithFlowsUpdatesFilterSetup`, `doInSubContextWithUpdatesFilter` and `doInSubContext` got new
      parameter `stopOnCompletion` to be able to disable stopping of behaviour context on finishing

## 0.32.6

* `Common`:
    * `Version`:
        * `MicroUtils`: `0.4.24` -> `0.4.25`
* `Extensions API`:
    * New extension `TelegramBot#replyWithDice`
* `Extensions Utils`:
    * `SlotMachineReelImages` has been renamed to `SlotMachineReelImage`
    * `SlotMachineReelImage` got two built-in parameters: `text` and `number`
    * New extension `String#asSlotMachineReelImage`

## 0.32.5

* `Core`:
    * Add `mention` variants for user ids and receiver variants ([#294](https://github.com/InsanusMokrassar/TelegramBotAPI/issues/294))
    * Now `AbstractRequestCallFactory` will set up one-second delay for zero timeouts in `GetUpdate` requests
    * Several extensions for `TelegramBotAPI` like `retrieveAccumulatedUpdates` have been added as a solution for
    [#293](https://github.com/InsanusMokrassar/TelegramBotAPI/issues/293)
    * Links for `tg://user?id=<user_id>` have been updated ([#292](https://github.com/InsanusMokrassar/TelegramBotAPI/issues/292))
    * All usages of captions or texts in resends and same things have been replaced with `textSources`
    * Global `defaultParseMode` has been added ([#291](https://github.com/InsanusMokrassar/TelegramBotAPI/issues/291))

## 0.32.4

* `Common`:
    * `Version`:
        * `Kotlin`: `1.4.21` -> `1.4.30`
        * `Klock`: `2.0.4` -> `2.0.6`
        * `MicroUtils`: `0.4.23` -> `0.4.24`
* `Core`:
    * Renames:
        * `ChannelMessage` -> `ChannelContentMessage`
        * `PublicMessage` -> `PublicContentMessage`
            * `GroupMessage` -> `GroupContentMessage`
                * `FromChannelGroupMessage` -> `FromChannelGroupContentMessage`
                * `AnonymousGroupMessage` -> `AnonymousGroupContentMessage`
                * `CommonGroupMessage` -> `CommonGroupContentMessage`
        * `PrivateMessage` -> `PrivateContentMessage`
* `Extensions Utils`:
    * Renames of extensions in `ClassCasts` according to changes in `Core`

## 0.32.3

* `Behaviour Builder`:
    * Add expectators and waiters for inline queries

## 0.32.2

* `Core`:
    * Fix of [#275](https://github.com/InsanusMokrassar/TelegramBotAPI/issues/275)

## 0.32.1

* `Core`:
    * Fix of [#272](https://github.com/InsanusMokrassar/TelegramBotAPI/issues/272)
* `Utils`:
    * Fix of [#273](https://github.com/InsanusMokrassar/TelegramBotAPI/issues/273)

## 0.32.0

**THIS UPDATE CONTAINS BREAKING CHANGES**

* `Common`:
    * `Version`:
        * `MicroUtils`: `0.4.16` -> `0.4.23`
        * `Klock`: `0.2.3` -> `0.2.4`
        * `Ktor`: `1.5.0` -> `1.5.1`
* `Core`:
    * **BREAKING CHANGE** Now `MediaGroupMessage` have a generic type related to `MediaGroupContent`
        * Methods and types related to `MediaGroupMessage` have been modified according to their meanings
    * **Important Change** `FlowsUpdatesFilter` now is an interface. Old class has been renamed to
      `DefaultFlowsUpdatesFilter` and factory method `FlowsUpdatesFilter` has been added
    * **PASSPORT** Full support of `Telegram Passport API`
        * `PassportData`
        * All variants of `EncryptedPassportElement`
        * All variants of `SecureValue`
        * All variants of `PassportElementError`
        * New request `SetPassportDataErrors`
        * `Credentials`:
            * `EncryptedCredentials`
            * `DeryptedCredentials`
            * `EndDataCredentials`
* `Behaviour Builder`:
    * Trigger and expectation extensions for `MessageContent` (`onContentMessage` and `waitContentMessage`)
    * `onMediaGroup` has been replaced
    * `waitMediaGroup` has been added
    * `onVisualMediaGroup` now is just an alternative to `onVisualGallery`
    * `command` and `onCommand` expectations has been added for commands `String` variant
    * New extensions `BehaviourContext#oneOf`, `BehaviourContext#parallel` and `Deferred<T>#withAction`
    * Several renames:
        * `waitAudioMediaGroup` -> `waitAudioMediaGroupContent`
        * `waitDocumentMediaGroup` -> `waitDocumentMediaGroupContent`
        * `waitMediaGroup` -> `waitAnyMediaGroupContent`
        * `waitVisualMediaGroup` -> `waitVisualMediaGroupContent`
    * New extensions `BehaviourContext#waitPassportMessagesWith` and `BehaviourContext#waitAnyPassportMessages`
    * New extensions `BehaviourContext#onPassportMessage` and `BehaviourContext#onPassportMessageWith`
* `Utils`:
    * New `ClassCasts` for
        * `Message`
        * **PASSPORT** `EncryptedPassportElement`
        * **PASSPORT** `PassportElementError`
        * **PASSPORT** `SecureValue`
    * Several tools for decryption have been added:
        * `AESDecryptor` is available for `JVM` platform
        * Extensions `EncryptedCredentials#decryptWithPKCS8PrivateKey` are available for `JVM`
        platform
        * Extensions `EndDataCredentials#decryptData` and `FileCredentials#decryptFile` have been added
        * Several extensions `createDecryptor`
        * Several extensions `doInDecryptionContextWithPKCS8Key`
    * New extension `Flow#passportMessages`
    * In most of webhook setting up functions/methods now available parameter `mediaGroupsDebounceTimeMillis`
* `API`:
    * **PASSPORT** New extensions `TelegramBot#setPassportDataErrors`

## 0.31.0

**THIS UPDATE CONTAINS BREAKING CHANGES**

* `Common`:
    * **ALL DEPRECATIONS CREATED SINCE 0.30.0 WERE REMOVED**
* `Behaviour Builder`:
    * Extension `TelegramBot#buildBehaviour` have changed its return value: now it is `Job` instead of
      `FlowsUpdatesFilter`
* `Utils`
    * New extensions `TelegramBot#longPolling` were added as new recommended way to start getting updates via long
      polling
        * Old extensions `RequestsExecutor#startGettingFlowsUpdatesByLongPolling` has been deprecated

## 0.30.13

* `Common`:
    * `Version`:
        * `MicroUtils`: `0.4.15` -> `0.4.16`
* `Core`:
    * New variable `FlowsUpdatesFilter#allUpdatesWithoutMediaGroupsGroupingFlow` which will contains updates without
      `SentMediaGroupUpdate`
* `Utils`:
    * Extensions for `ResendableContent` has been added
    * Extensions for `TextSource` has been added
* `Behaviour Builder`:
    * Project has been created :)

## 0.30.12

* `Utils`:
    * Class casts has been added. Now you can write something like `message.asGroupMessage() ?.let { ... }` instead of
    `(message as? GroupMessage<*>) ?.let { ... }`

## 0.30.11

* `Common`:
    * `Version`:
        * `MicroUtils`: `0.4.11` -> `0.4.15`
        * `Klock`: `2.0.1` -> `2.0.3`
        * `Ktor`: `1.4.3` -> `1.5.0`
* `Core`:
    * All bot actions got functions for short calling, like `recordVideo` for `RecordVideoNote`
    * All bot actions got class-cast shortcuts

## 0.30.10

* `Common`:
    * `Version`:
        * `Kotlin`: `1.4.20` -> `1.4.21`
        * `Klock`: `2.0.0` -> `2.0.1`
        * `Ktor`: `1.4.2` -> `1.4.3`
        * `MicroUtils`: `0.4.6` -> `0.4.11`
* `API Extensions`:
    * New function `buildBot`

## 0.30.9

* `Common`:
    * `Version`:
        * `UUID`: `0.2.2` -> `0.2.3`
        * `Coroutines`: `1.4.1` -> `1.4.2`
        * `MicroUtils`: `0.4.3` -> `0.4.6`
* `Core`:
    * Add `BowlingDiceAnimationType`

## 0.30.8

* `Common`:
    * `Version`:
        * `Kotlin`: `1.4.10` -> `1.4.20`
        * `Klock`: `1.12.1` -> `2.0.0`
        * `MicroUtils`: `0.4.1` -> `0.4.3`

## 0.30.7

* `Common`:
    * `Version`:
        * `MicroUtils`: `0.4.0` -> `0.4.1`
* `Core`:
    * `TelegramAPIUrlsKeeper` will fix ending of host url since this version
    * New mechanisms in`PowLimiter` and `CommonLimiter` has been added
    * New builder `KtorRequestsExecutorBuilder`
        * New function `telegramBot`
* `Utils`:
    * Simple function `telegramBot(TelegramAPIUrlsKeeper)` has been deprecated with replacement by almost the same
    function in `Core`

## 0.30.6

* `Core`
    * `TextSource` properties has been renamed:
        * `asMarkdownSource` -> `markdown`
        * `asMarkdownV2Source` -> `markdownV2`
        * `asHtmlSource` -> `html`
    * `PrivateChat` override `id` property with type `UserId`
    * Several new extensions and functions in links creation:
        * New function `makeUsernameLink` with parameter `String`
            * New extension `Username#link` and function `makeLink(Username)`
        * Function `makeLinkToMessage` now able to get any type of chat
            * New extension `Message#link`
        * Old functions `makeLinkToAddStickerSet...` has been deprecated:
            * `makeLinkToAddStickerSet`
            * `makeLinkToAddStickerSetInMarkdownV2`
            * `makeLinkToAddStickerSetInMarkdown`
            * `makeLinkToAddStickerSetInHtml`

## 0.30.5

* `Common`:
    * `Version`:
        * `MicroUtils`: `0.3.3` -> `0.4.0`
* `Core`:
    * Mechanism of `ChatMember` serialization has been changed
        * Since this version any `ChatMember` can be serialized (even outside in case it marked by `@Serializable`)
        * Since this version any `ChatMember` (included in this project) can be deserialized in common way
    * `User` property `id` has changed its type: now it is `UserId` (under the hood it is the same as `ChatId`)

## 0.30.4

* `Common`:
    * `Version`:
        * `MicroUtils`: `0.3.1` -> `0.3.3`
* `Core`:
    * `MultilevelTextSource#textSources` has been safely renamed to `subsources`
    * `TextContent#fullEntitiesList` has been deprecated
    * Now `TextContent` implements `TextedInput`
        * `TextContent#entities` has been deprecated
    * `GroupEventMessage` now overrides `chatEvent` with type `GroupEvent`
    * `SupergroupEventMessage` now overrides `chatEvent` with type `SupergroupEvent`
    * Any `ChatEventMessage` now have generic type of its `chatEvent` (just like messages)
* `Utils`:
    * Old extensions related to chat events are deprecated:
        * `Flow<ChatEventMessage<*>>#divideBySource`
        * `Flow<ChatEventMessage<*>>#onlyChannelEvents`
        * `Flow<ChatEventMessage<*>>#onlyGroupEvents`
        * `Flow<ChatEventMessage<*>>#onlySupergroupEvents`
    * A lot of extensions for `Flow<ChatEventMessage>` has been added:
        * `FlowsUpdatesFilter#events`
        * `FlowsUpdatesFilter#channelEvents`
        * `FlowsUpdatesFilter#groupEvents`
        * `FlowsUpdatesFilter#supergroupEvents`
        * And a lot of other filters with specific types

## 0.30.3

* `Common`:
    * `Version`:
        * `MicroUtils`: `0.3.0` -> `0.3.1`
* `Core`:
    * New type of requests exceptions `TooMuchRequestsException`. In fact it will be rare case when you will get this
    exception
    * `EmptyLimiter` has been renamed to `ExceptionsOnlyLimiter` and currently will stop requests after
    `TooMuchRequestsException` happen until retry time is actual
        * Now `ExceptionsOnlyLimiter` (previously `EmptyLimiter`) is a class
    * `AbstractRequestCallFactory` currently will not look at the response and wait if it have `RetryAfter` error. New
    behaviour aimed on delegating of this work to `RequestsLimiter`

## 0.30.2

* `Common`:
    * `Version`:
        * `Ktor`: `1.4.1` -> `1.4.2`
* `Core`:
    * New sealed class `SetWebhookRequest` which can be used in `SetWebhook` requests
* `Utils`:
    * Extensions `setWebhookInfoAndStartListenWebhooks` has been united in one extension with `SetWebhookRequest`
    incoming parameter

## 0.30.1

* `Common`:
    * `Version`:
        * `MicroUtils`: `0.2.7` -> `0.3.0`
* `Utils`:
    *  Builder-style DSL for text sources - `buildEntities` (thanks to [djaler](https://github.com/djaler))

## 0.30.0 Bot API 5.0

**THIS UPDATE CONTAINS A LOT OF BREAKING CHANGES. PLEASE, BE CAREFUL ON UPGRADING OF YOUR PROJECT**

* `Common`:
    * `Version`:
        * `Coroutine`: `1.4.0` -> `1.4.1`
        * **NEW** `MicroUtils`: `0.2.7`
* `Core`:
    * Support of `logOut` method (`LogOut` object as a `Request`)
    * Support of `close` method (`Close` object as a `Request`)
    * `SetWebhook` updates:
        * New field `ipAddress`. It works the same as `ip_address` in [setWebhook](https://core.telegram.org/bots/api#setwebhook)
        section
        * New field `dropPendingUpdates`. It works the same as `drop_pending_updates` in [setWebhook](https://core.telegram.org/bots/api#setwebhook)
        section
    * New field `ExtendedPrivateChat#bio`
    * New data class `ChatLocation`
    * New field `UnbanChatMember#onlyIfBanned`
    * New fields `ExtendedChannelChat#linkedGroupChatId` and `ExtendedSupergroupChat#linkedChannelChatId`
    * New fields `ExtendedSupergroupChat#location`
    * New fields `AudioFile#fileName` and `VideoFile#fileName`
    * New fields `SendDocument#disableContentTypeDetection` and `InputMediaDocument#disableContentTypeDetection`
    * New request `UnpinAllChatMessages`
    * New parameter for `unpinChatMessage` method: `messageId`
    * New dice type `FootballDiceAnimationType`
    * Limits for dices has been changed
    * `commonDiceResultLimit` has been deprecated
    * New field `DiceAnimationType#valueLimits`
    * Locations updates:
        * New interface `Headed` with property `heading`
        * New interface `HorizontallyAccured` with property `horizontalAccuracy`
        * New interface `ProximityAlertable` with property `proximityAlertRadius`
        * `Location` class has been separated:
            * `StaticLocation` for static locations
            * `LiveLocation` for live locations
        * Property `Livable#livePeriod` now use typealias type `Seconds` (the same by meaning - `Int`)
        * `EditLocationMessage` now extends `Locationed`, `HorizontallyAccured`, `ProximityAlertable` and `Headed` interfaces
            * New properties in `EditChatMessageLiveLocation`: `horizontalAccuracy`, `heading`, `proximityAlertRadius`
            * New properties in `EditInlineMessageLiveLocation`: `horizontalAccuracy`, `heading`, `proximityAlertRadius`
        * Main constructor of `SendLocation` now is internal. Instead of that currently available next factories:
            * `SendLocation` - sending of static location without live parameters
            * `SendStaticLocation` - sending of static location without live parameters
            * `SendLiveLocation` - sending of live location with live parameters
        * `PositionedSendMessageRequest` now extends `Locationed`
        * `LocationContent#createResend` now can create `LiveLocation`
    * Support of `ProximityAlertTriggered`. It is `CommonEvent`
    * Property `pollQuestionTextLength` now have maximum up to `300`
    * Anonymous Admins:
        * New field `AdministratorChatMember#isAnonymous`
    * Several new interfaces of messages:
        * `SignedMessage` - any message which possibly have `authorSignature`
        * `WithSenderChatMessage` - any message which have `senderChat`. Property `senderChat` is not-nullable due to
        separation of implementators
        * `PublicMessage` - all channel messages have property `val chat: PublicChat` instead of common `val chat: Chat`
            * `ChannelMessage` - all channel messages have property `val chat: ChannelChat` instead of common `val chat: Chat`
                * Old `ChannelMessage` was safely renamed to `ChannelMessageImpl` (old name was set as typealias and deprecated)
            * `GroupMessage` - all group messages have property `val chat: GroupChat` instead of common `val chat: Chat`
                * `FromChannelGroupMessage` - instances should have property `val channel: ChannelChat`
                * `AnonymousGroupMessage` - instances may have setup property `authorSignature`
                * `CommonGroupMessage` - just common message
            * `PrivateMessage` - works like previous `CommonMessageImpl`
            * Previous `CommonMessageImpl` safely renamed to `PrivateMessageImpl`
    * New property `PromoteChatMember#isAnonymous`
    * Update all classes which must have `entities`/`caption_entities` fields
    * New request `CopyMessage`
    * New extension `List<TextSource>#makeString` for more comfortable work with new api with entities
    * Support for Google Places identifiers for venues
    * New extensions for text sources separating:
        * `List<TextSource>#separateForMessage`
        * `List<TextSource>#separateForCaption`
        * `List<TextSource>#separateForText`
    * Rewritten work with text sources and text parts:
        * Now any `Message` type with entities will have full list of entities. That means that parts without any
        formatter entities will use `RegularTextSource`
        * `MultilevelTextSource#textParts` has been deprecated. Now each `MultilevelTextSource` have its own
        `textSources` list
    * New dsl for creating of `TextSource` lists
    * Built-in `handleSafely` and `ExceptionHandler` is deprecated
    * New common factories for `StorageFile`
* `API`:
    * Extensions `TelegramBot#pinChatMessage` now support any `Chat` and `Message`s from any `Chat`
    * New extensions `TelegramBot#unpinAllChatMessages`
    * Extensions `TelegramBot#promoteChatMember` got `isAnonymous` parameter
    * All old api methods has been actualized to their analogs in `Core`
    * All `telegramBot` with `token: String` got `apiUrl` parameter
    * Factory `telegramBotWithCustomClientConfig` has been renamed to `telegramBot`

## 0.29.4

* `Core`:
    * `diceResultLimit` now is deprecated, use `commonDiceResultLimit` instead
    * New extension `slotMachineDiceResultLimit`
* `Utils`:
    * New enum `SlotMachineReelImages`
    * New extension `Int#asSlotMachineReelImage`
    * New data class `SlotMachineResult`
        * New extension `Dice#calculateSlotMachineResult`

## 0.29.3

* `Common`:
    * Version updates:
        * `Serialization`: `1.0.0` -> `1.0.1`
* `Core`:
    * New annotation `RiskFeature`. This annotation will be applied to the things which contains unsafe types usage
        * `SendMediaGroup` factory now marked with `RiskFeature`
    * Media groups updates:
        * New functions `SendPlaylist`
        * New functions `SendDocumentsGroup`
        * New functions `SendVisualMediaGroup`
    * New type `VisualMediaGroupMemberInputMedia : MediaGroupMemberInputMedia`
        * `InputMediaPhoto` now implements `VisualMediaGroupMemberInputMedia` instead of `MediaGroupMemberInputMedia`
        * `InputMediaVideo` now implements `VisualMediaGroupMemberInputMedia` instead of `MediaGroupMemberInputMedia`
    * New type `VisualMediaGroupContent : MediaGroupContent`
        * `PhotoContent` now implements `VisualMediaGroupContent` instead of `MediaGroupContent`
        * `VideoContent` now implements `VisualMediaGroupContent` instead of `MediaGroupContent`
    * New type `AudioMediaGroupContent : MediaGroupContent`
        * `AudioContent` now implements `AudioMediaGroupContent` instead of `MediaContent` and `CaptionedInput`
    * New type `DocumentMediaGroupContent : MediaGroupContent`
        * `DocumentContent` now implements `DocumentMediaGroupContent` instead of `MediaContent` and `CaptionedInput`
    * New type `AudioMediaGroupMemberInputMedia : MediaGroupMemberInputMedia`
        * `InputMediaAudio` now implements `AudioMediaGroupMemberInputMedia`
    * New type `DocumentMediaGroupMemberInputMedia : MediaGroupMemberInputMedia`
        * `InputMediaDocument` now implements `DocumentMediaGroupMemberInputMedia`
    * New extension `AudioFile#toInputMediaAudio`
    * `AudioContent` now implements `MediaGroupContent`
    * New extension `DocumentFile#toInputMediaDocument`
    * `DocumentContent` now implements `MediaGroupContent`
    * New dice type `SlotMachineDiceAnimationType`
    * New extension `TelegramMediaFile#asDocumentFile`
    * New extension `VideoFile#toInputMediaVideo`
    * New exception `WrongFileIdentifierException`
    * Extension `String#toInputMediaFileAttachmentName` now is deprecated
    * Property `ThumbedInputMedia#thumbMedia` now is deprecated
* `API`:
    * New extensions for media groups:
        * `TelegramBot#sendPlaylist`
        * `TelegramBot#replyWithPlaylist`
        * `TelegramBot#sendDocumentsGroup`
        * `TelegramBot#replyWithDocumentsGroup`
        * `TelegramBot#sendVisualMediaGroup`
        * `TelegramBot#replyWithVisualMediaGroup`
* `Utils`:
    * New extensions for `Flow`s:
        * `Flow<SentMediaGroupUpdate>#mediaGroupVisualMessages`
        * `Flow<SentMediaGroupUpdate>#mediaGroupAudioMessages`
        * `Flow<SentMediaGroupUpdate>#mediaGroupDocumentMessages`
    * New extensions for `FlowsUpdatesFilter`:
        * `FlowsUpdatesFilter#audioMessagesWithMediaGroups`
        * `FlowsUpdatesFilter#mediaGroupAudioMessages`
        * `FlowsUpdatesFilter#documentMessagesWithMediaGroups`
        * `FlowsUpdatesFilter#mediaGroupDocumentMessages`
        * `FlowsUpdatesFilter#mediaGroupVisualMessages`

## 0.29.2

* `Common`:
    * Version updates:
        * `Coroutines`: `1.3.9` -> `1.4.0`
    * Internal broadcast channels were replaced with `SharedFlow`
* `TelegramBotAPI-extensions-utils`:
    * Extension `ReceiveChannel#debounceByValue` has been deprecated

## 0.29.1

* `Common`:
    * Version updates:
        * `Serialization`: `1.0.0-RC2` -> `1.0.0`

## 0.29.0

* **THIS VERSION CONTAINS BREAKING CHANGES**
* ***PROJECT PACKAGES WERE CHANGED***
    * Packages in the whole project were changed `com.github.insanusmokrassar.TelegramBotAPI` -> `dev.inmo.tgbotapi`
    * Project group in repositories were changed: `com.github.insanusmokrassar` -> `dev.inmo`
    * Migration ([Examples migration](https://github.com/InsanusMokrassar/TelegramBotAPI-examples/pull/11)):
        1. Change implementation in your gradle files:
            * `implementation "com.github.insanusmokrassar:TelegramBotAPI-core:*"` -> `implementation "dev.inmo:tgbotapi.core:*"`
            * `implementation "com.github.insanusmokrassar:TelegramBotAPI-extensions-utils:*"` -> `implementation "dev.inmo:tgbotapi.extensions.utils:*"`
            * `implementation "com.github.insanusmokrassar:TelegramBotAPI-extensions-api:*"` -> `implementation "dev.inmo:tgbotapi.extensions.api:*"`
            * `implementation "com.github.insanusmokrassar:TelegramBotAPI:*"` -> `implementation "dev.inmo:tgbotapi:*"`
        2. Replace packages `com.github.insanusmokrassar.TelegramBotAPI` in the whole project by `dev.inmo.tgbotapi`
        

* `TelegramBotAPI-core`:
    * Now in forward info you can get `ForwardFromSupergroupInfo`
    * **BREAKING CHANGE** `SendVoice` factory function has changed its signature: now it have now `thumb`
    (according to the [documentation](https://core.telegram.org/bots/api#sendvoice))
    * `AudioFile` now can be converted to `VoiceFile`
    * `VoiceFile` now can be converted to `AudioFile`
* `TelegramBotAPI-extensions-api`:
    * ALL REQUESTS EXECUTOR USAGES WERE REPLACED WITH `TelegramBot` TYPEALIAS. It should not bring any break changes
    * Internal changes of `sendRegularPoll` and `sendQuizPoll` extensions
    * Variable `defaultLivePeriodDelayMillis` now is public
    * All `send` extensions for `TelegramBot` got their `reply` variations (issue [#144](https://github.com/InsanusMokrassar/TelegramBotAPI/issues/144))
    * A lot of `send` extensions for `TelegramBot` got their variation with `Chat` instead of `ChatIdentifier`

## 0.28.4

* `Common`:
    * Version updates:
        * `Ktor`: `1.4.0` -> `1.4.1`
* `TelegramBotAPI-core`
    * Interface `GroupEventMessage` has been added ([#140](https://github.com/InsanusMokrassar/TelegramBotAPI/pull/140))
        * Old `GroupEventMessage` was renamed to `CommonGroupEventMessage` ([#140](https://github.com/InsanusMokrassar/TelegramBotAPI/pull/140))
    * Interface `SupergroupEventMessage` has been added ([#140](https://github.com/InsanusMokrassar/TelegramBotAPI/pull/140))
        * Old `SupergroupEventMessage` was renamed to `CommonSupergroupEventMessage` ([#140](https://github.com/InsanusMokrassar/TelegramBotAPI/pull/140))
    * Any `GroupEventMessage` now have `from` field ([#140](https://github.com/InsanusMokrassar/TelegramBotAPI/pull/140))
* `TelegramBotAPI-extensions-utils`
    * Extensions `Flow<ChatEventMessage>#onlyGroupEvents` and `Flow<ChatEventMessage>#onlySupergroupEvents` now returns
    `CommonGroupEventMessage` and `CommonSupergroupEventMessage`

## 0.28.3

* Common:
    * Version updates:
        * `Klock`: `0.12.0` -> `0.12.1`
        * `Kotlin serialization`: `1.0.0-RC` -> `1.0.0-RC2` (dependency `kotlinx-serialization-core` was replaced with
        `kotlinx-serialization-json` due to [kotlinx.serialization library update](https://github.com/Kotlin/kotlinx.serialization/blob/master/CHANGELOG.md#100-rc2--2020-09-21))
* `TelegramBotAPI-core`:
    * All `InlineQueryResult` has changed their type of id for more obvious relation between `InlineQueryResult#id` and
    `ChosenInlineResult#resultId`: `String` -> `InlineQueryIdentifier`
* `TelegramBotAPI-extensions-utils`:
    * Several extensions for updates flows based on `InlineQueryUpdate` has been added:
        * `Flow<InlineQueryUpdate>#onlyBaseInlineQueriesWithUpdates`
        * `Flow<InlineQueryUpdate>#onlyBaseInlineQueries`
        * `Flow<InlineQueryUpdate>#onlyLocationInlineQueriesWithUpdates`
        * `Flow<InlineQueryUpdate>#onlyLocationInlineQueries`
    * Several extensions for updates flows based on `ChosenInlineResultUpdate` has been added:
        * `Flow<ChosenInlineResultUpdate>.onlyBaseChosenInlineResultsWithUpdates`
        * `Flow<ChosenInlineResultUpdate>.onlyBaseChosenInlineResults`
        * `Flow<ChosenInlineResultUpdate>.onlyLocationChosenInlineResultsWithUpdates`
        * `Flow<ChosenInlineResultUpdate>.onlyLocationChosenInlineResults`

## 0.28.2

* `TelegramBotAPI-extensions-utils`:
    * Several commands shortcuts for `Flow<ContentMessage<TextContent>>` has been added:
        * `filterExactCommands`
        * `filterCommandsInsideTextMessages`
        * `filterCommandsWithArgs`
    * Extension `Flow<BaseSentMessageUpdate>.filterCommandsWithArgs` has changed its signature: now it will also have
    original message paired with list of text sources
    * Shortcut method `commonMessages` for `onlyCommonMessages`
    * Shortcuts `onlySentViaBot` and `withoutSentViaBot` now are extensions for any `Flow` with types which implementing
    `ContentMessage`

## 0.28.1

* Common:
    * Versions updates:
        * `Kotlin`: `1.4.0` -> `1.4.10`
        * `UUID`: `0.2.1` -> `0.2.2`
* `TelegramBotAPI-core`:
    * `ExceptionHandler` has changed its incoming type: `Exception` -> `Throwable`
        * `handleSafely` has changed its signature
        * `executeUnsafe` has changed its signature

## 0.28.0

* **THIS VERSION CONTAINS BREAKING CHANGES**
* ***PROJECT PACKAGES WERE CHANGED***
    * Project `TelegramBotAPI` -> `TelegramBotAPI-core`
    * Project `TelegramBotAPI-all` -> `TelegramBotAPI`

* `Common`:
    * Version updates:
        * `Kotlin`: `1.3.72` -> `1.4.0`
        * `Coroutines`: `1.3.8` -> `1.3.9`
        * `Serialization`: `0.20.0` -> `1.0.0-RC`
        * `Klock`: `1.11.14` -> `1.12.0`
        * `UUID`: `0.1.1` -> `0.2.1`
        * `Ktor`: `1.3.2` -> `1.4.0`
    * `buildMimeType` function now is cache-oriented getter which will save already got mime types into internal map
    * All deprecations from previous versions were removed
* `TelegramBotAPI-core`:
    * Typealias `TelegramBot` was added
    * Fully rebuilt `KtorCallFactory` interface to be able to handle custom answers from telegram bot api system
    * New implementation of `KtorCallFactory` was added: `DownloadFileRequestCallFactory`
        * `DownloadFile` request was added
    * All included `KtorCallFactory` realizations (except of abstract) now are objects:
        * `MultipartRequestCallFactory`
        * `SimpleRequestCallFactory`
    * `MediaGroupMemberInputMedia` members now will not have `arguments` property due to redundancy and buggy of that
    * Field `media` now is common for all `InputMedia` objects
* `TelegramBotAPI-extensions-api`:
    * Extensions `TelegramBot#downloadFile` were added
* `TelegramBotAPI-extensions-utils`:
    * All extensions for media groups (except of `mediaGroupId`) have changed their context: `List<MediaGroupMessage>`
    -> `List<CommonMessage<MediaGroupContent>>`
        * `forwardInfo`
        * `replyTo`
        * `chat`
        * `createResend` (several extensions)
    * Several extensions for downloading of files:
        * `HttpClient#loadFile`
        * `PathedFile#download`

## 0.27.11

* `TelegramBotAPI`:
    * Extension `String#filenameFromUrl` was created
        * Extension `PathedFile#filename` was created
* `TelegramBotAPI-extensions-utils`:
    * `Flow<Iterable<T>>.flatMap` extension was added
    * Extensions for `FlowUpdatesFilter` were added:
        * `FlowsUpdatesFilter#allSentMessagesFlow` (combination of `messageFlow` and `channelPostFlow`)
        * `FlowsUpdatesFilter#allSentMediaGroupsFlow` (combination of `messageMediaGroupFlow` and `channelPostMediaGroupFlow`)
        * `FlowsUpdatesFilter#sentMessages`
        * `FlowsUpdatesFilter#sentMessagesWithMediaGroups`
        * `FlowsUpdatesFilter#photoMessagesWithMediaGroups`
        * `FlowsUpdatesFilter#imageMessagesWithMediaGroups`
        * `FlowsUpdatesFilter#videoMessagesWithMediaGroups`
        * `FlowsUpdatesFilter#mediaGroupMessages`
        * `FlowsUpdatesFilter#mediaGroupPhotosMessages`
        * `FlowsUpdatesFilter#mediaGroupVideosMessages`
    * A lot of extensions like `Flow<BaseSentMessageUpdate>#textMessages` were added:
        * `Flow<BaseSentMessageUpdate>#animationMessages`
        * `Flow<BaseSentMessageUpdate>#audioMessages`
        * `Flow<BaseSentMessageUpdate>#contactMessages`
        * `Flow<BaseSentMessageUpdate>#diceMessages`
        * `Flow<BaseSentMessageUpdate>#documentMessages`
        * `Flow<BaseSentMessageUpdate>#gameMessages`
        * `Flow<BaseSentMessageUpdate>#invoiceMessages`
        * `Flow<BaseSentMessageUpdate>#locationMessages`
        * `Flow<BaseSentMessageUpdate>#photoMessages`
            * `Flow<BaseSentMessageUpdate>#imageMessages`
        * `Flow<BaseSentMessageUpdate>#pollMessages`
        * `Flow<BaseSentMessageUpdate>#stickerMessages`
        * `Flow<BaseSentMessageUpdate>#textMessages`
        * `Flow<BaseSentMessageUpdate>#venueMessages`
        * `Flow<BaseSentMessageUpdate>#videoMessages`
        * `Flow<BaseSentMessageUpdate>#videoNoteMessages`
        * `Flow<BaseSentMessageUpdate>#voiceMessages`
        * `Flow<BaseSentMessageUpdate>#mediaGroupMessages`
        * `Flow<BaseSentMessageUpdate>#mediaGroupPhotosMessages`
        * `Flow<BaseSentMessageUpdate>#mediaGroupVideosMessages`

## 0.27.10

* `TelegramBotAPI-extensions-api`:
    * Function `telegramBot(TelegramAPIUrlsKeeper)` was added
* `TelegramBotAPI-extensions-utils`:
    * Extension `Route#includeWebhookHandlingInRouteWithFlows` was added
    * A lot of extensions like `FlowsUpdatesFilter#textMessages` were added:
        * `FlowsUpdatesFilter#animationMessages`
        * `FlowsUpdatesFilter#audioMessages`
        * `FlowsUpdatesFilter#contactMessages`
        * `FlowsUpdatesFilter#diceMessages`
        * `FlowsUpdatesFilter#documentMessages`
        * `FlowsUpdatesFilter#gameMessages`
        * `FlowsUpdatesFilter#invoiceMessages`
        * `FlowsUpdatesFilter#locationMessages`
        * `FlowsUpdatesFilter#photoMessages`
            * `FlowsUpdatesFilter#imageMessages`
        * `FlowsUpdatesFilter#pollMessages`
        * `FlowsUpdatesFilter#stickerMessages`
        * `FlowsUpdatesFilter#textMessages`
        * `FlowsUpdatesFilter#venueMessages`
        * `FlowsUpdatesFilter#videoMessages`
        * `FlowsUpdatesFilter#videoNoteMessages`
        * `FlowsUpdatesFilter#voiceMessages`

## 0.27.9

* `Common`
    * Versions updates:
        * `Gradle Wrapper`: `6.5-all` -> `6.5.1-bin`
        * `Coroutines`: `1.3.7` -> `1.3.8`
        * `Klock`: `1.11.3` -> `1.11.14`
        * `UUID`: `0.1.0` -> `0.1.1`

## 0.27.8

* `TelegramBotAPI`:
    * `UnknownUpdateType` was renamed to `UnknownUpdate`
    * Refactoring and optimization of `FlowsUpdatesFilter`
    * `Venue` type was replaced to a new package: `com.github.insanusmokrassar.TelegramBotAPI.types.venue.Venue`
    * `Venue` type now implements `Locationed` and delegate realisation to its `location` field
    * `FoursquareId` and `FoursquareType` typealiases were added
* `TelegramBotAPI-extensions-utils`:
    * Several new functions `makeLinkToMessage` was added
    * `Foursquare` data class was added
        * Extension `Venue#foursquare` was added
        * Factory function `Venue` with `Foursquare` parameter was added

## 0.27.7

* `TelegramBotAPI`:
    * Operator function `unaryPlus` was added to `RowBuilder`. Now it is possible to write `row { +button }`
    * Function `flatMatrix` was added for single-row columns
    * Operator extension `RowBuilder#plus` was added to be able to write things like `row { this + button }`
* `TelegramBotAPI-extensions-api`:
    * Extensions `RequestsExecutor#sendVenue` with `Location` args were added
* `TelegramBotAPI-extensions-utils`:
    * Function `InlineKeyboardMarkup` for flat keyboards was added
    * Function `ReplyKeyboardMarkup` for flat keyboards was added

## 0.27.6

* `Common`:
    * Versions:
        * `Kotlin Coroutines`: `1.3.6` -> `1.3.7`
* `TelegramBotAPI`:
    * Interface `PossiblySentViaBot` has been added
        * Additional interface `PossiblySentViaBotCommonMessage` was added for more explicit typing declaration for
        compiler
            * Currently, only `ChannelMessage` and `CommonMessageImpl` are implementing the interface
            `PossiblySentViaBotCommonMessage`. It could be changed in future
    * Factory `buildMimeType` was added
    * `BuiltinMimeTypes` was added
    * Abstraction `ThumbedWithMimeTypeInlineQueryResult` with `thumbMimeType` field was added
        * `InlineQueryResultGif` and `InlineQueryResultMpeg4Gif` now extend `ThumbedWithMimeTypeInlineQueryResult`
        instead of `ThumbedInlineQueryResult`
* `TelegramBotAPI-extensions-utils`:
    * New extensions `onlyCommonMessages`, `onlySentViaBot` and `withoutSentViaBot` was added

## 0.27.5

* `Common`:
    * Versions:
        * `Klock`: `1.11.1` -> `1.11.3`
* `TelegramotAPI`:
    * Fix: for sending requests caption and text lengths limits were updated
    * New variant of `row` was added
    * `makeLinkToMessage` extensions has been deprecated (replaced into `TelegramBotAPI-extensions-utils`)
    * Next things was deprecated and replaced into `TelegramBotAPI-extensions-utils`:
        * All `String` formatting public extensions and functions
        * All extensions like `CaptionedInput#toHtmlCaptions`
        * All helper extensions for `List<BaseMessageUpdate>`
        * All `RequestsExecutor#executeAsync` and `RequestsExecutor#executeUnsafe`
    * `BotCommand` now more strictly check commands which passed to it
        * Regex `BotCommandNameRegex` was added
* `TelegramBotAPI-extensions-api`:
    * A lot of `RequesstExecutor#getChat` extensions was added for more explicit types showing
    * New `RequesstExecutor#setMyCommands` extension was added
    * New field `BotBuilder#ktorClientEngineFactory` introduced
        * Field `BotBuilder#ktorClientEngine` now is deprecated
* `TelegramBotAPI-extensions-utils`:
    * `safely` function was introduced. It is in `PreviewFeature` state currently
    * `makeLinkToMessage` extensions has been added
    * `makeLinkToAddStickerSet` function and its variations were added
    * Next tools was added from `TelegramBotAPI`:
        * All `String` formatting extensions and functions
        * All extensions like `CaptionedInput#toHtmlCaptions`
        * All helper extensions for `List<BaseMessageUpdate>`
            * Several new extensions for `SentMediaGroupUpdate` were added:
                * `SentMediaGroupUpdate#forwardInfo`
                * `SentMediaGroupUpdate#replyTo`
                * `SentMediaGroupUpdate#chat`
                * `SentMediaGroupUpdate#mediaGroupId`
            * Several `List<MediaGroupMessage>.createResend` extensions were added
        * `RequestsExecutor#executeAsync` and `RequestsExecutor#executeUnsafe`

## 0.27.4

* `TelegramBotAPI-extensions-utils`:
    * Several extensions for updates was added:
        * `onlyBaseMessageUpdates`
        * `onlySentMessageUpdates`
        * `onlyEditMessageUpdates`
        * `onlyMediaGroupsUpdates`
        * `onlySentMediaGroupUpdates`
        * `onlyEditMediaGroupUpdates`
    * Renames in chat filters extensions:
        * `filterBaseMessageUpdates` -> `filterBaseMessageUpdatesByChatId` and `filterBaseMessageUpdatesByChat`
        * `filterSentMediaGroupUpdates` -> `filterSentMediaGroupUpdatesByChatId` and `filterSentMediaGroupUpdatesByChat`

## 0.27.3

* `TelegramBotAPI`:
    * `UpdateDeserializationStrategy` is publicly available now
    * All `setWebhook` extensions was marked as deprecated, renamed and replaced into `TelegramBotAPI-extensions-utils`
    * Typealias `ExceptionHandler` was added - it will be used for `handleSafely`
    * `SetWebhook` factories signatures was changed (backward compatibility was not broken)
    * `executeUnsafe` now working differently
        * Now it is possible to pass exceptions handler into `executeUnsafe`
    * `BasketballDiceAnimationType` was added
    * `UnknownDiceAnimationType` now is deprecated due to renaming - currently it is typealias for `CustomDiceAnimationType`
        * `CustomDiceAnimationType` now is `data` class instead of common class
    * `FlowsUpdatesFilter` will use size 64 by default for internal broadcast channels
* `TelegramBotAPI-extensions-api`:
    * Long Polling extensions now are deprecated in this project. It was replaced into `TelegramBotAPI-extensions-utils`
    * Several `telegramBot` functions was renamed into `telegramBotWithCustomClientConfig`
    * Add one more `setWebhookInfo` realisation
* `TelegramBotAPI-extensions-utils`:
    * Extension `toTelegramUpdate` was added
    * Long Polling extensions were added
    * Updates utils were added
    * New extensions `startListenWebhooks`, `setWebhookInfoAndStartListenWebhooks` and `includeWebhookHandlingInRoute` was added
    * New extension `CoroutineScope#updateHandlerWithMediaGroupsAdaptation` was added
    * New extension `flowsUpdatesFilter` was added
* `TelegramBotAPI-all`:
    * Project was created

## 0.27.2

* `Common`:
    * Versions:
        * Coroutines: `1.3.5` -> `1.3.6`
        * Klock: `1.10.5` -> `1.11.1`
* `TelegramBotAPI`:
    * Expected class `MimeType` was added
        * Field `MimeTyped#mimeType` now typed by `MimeType` instead of `String`
    * `MediaGroupMemberInputMedia` children now can be deserialized (but only those ones who are declared inside library)
* `TelegramBotAPI-extensions-utils`:
    * Chat events splitters added:
        * Extension `Flow<ChatEventMessage>#onlyChannelEvents` was added
        * Extension `Flow<ChatEventMessage>#onlyGroupEvents` was added
        * Extension `Flow<ChatEventMessage>#onlySupergroupEvents` was added

## 0.27.1

* `TelegramBotAPI`:
    * Interface `Explained` and subsinterfaces `ExplainedInput` and `ExplainedOutput` was added
        * Class `QuizPoll` now implement `ExplainedInput`
        * In `QuizPoll#caption` and `QuizPoll#captionEntities` are deprecated now
        * Class `SendQuizPoll` now implement `ExplainedOutput`
        * In `SendQuizPoll#caption` is deprecated now
    * `explanationLimit` range was added as future replacement of `quizPollExplanationLimit`
        * `quizPollExplanationLimit` now is deprecated
    * Extensions `toMarkdownExplanations`, `toMarkdownV2Explanations` and `toHtmlExplanations` was added
    * Typealias `FullTextSourcesList` was added
        * All extensions `fullEntitiesList` now return `FullTextSourcesList`
        * All extensions of `List<TextSource>` now are extensions for `FullTextSourcesList`
* `TelegramBotAPI-extensions-api`:
    * `sendQuizPoll` now is using `explanation` parameter instead of `caption`

## 0.27.0

* `Common`:
    * Versions updates:
        * `Kotlin`: `1.3.71` -> `1.3.72`
        * `Klock`: `1.10.3` -> `1.10.5`
* `TelegramBotAPI`:
    * Typealias `LongSeconds` was added for correct explanation of seconds in `Long` primitive type
    * Several new fields was added:
        * `explanationField`
        * `explanationEntitiesField`
        * `openPeriodField`
        * `closeDateField`
    * Extension `List<TextPart>#justTextSources` was added for mapping of `List<TextPart>` to `List<TextSource>`
    * Field `SendPoll#closeInfo` was added
        * Range `openPeriodPollSecondsLimit` was added and used in all `SendPoll` requests for checking income data
    * `SendQuizPoll` now able to use fields `caption` and `parseMode` for `explanation` functionality
        * `quizPollExplanationLimit` was added for checking `QuizPoll` explanation size
    * Field `TextLinkTextSource#url` was added
    * Field `TextMentionTextSource#user` was added
    * Sealed class `ScheduledCloseInfo` was added
        * Class `ExactScheduledCloseInfo` was added for cases with `close_date`
        * Class `ApproximateScheduledCloseInfo` was added for cases with `open_period`
    * Field `Poll#scheduledCloseInfo` was added
    * Sealed class `MultipleAnswersPoll` was added
        * Class `RegularPoll` now extends `MultipleAnswersPoll`
    * `Dice` class was replaced into new package
    * Sealed class `DiceAnimationType` was added
        * Field `Dice#animationType` was added as `emoji` API representation
        * `SendDice` now receive `animationType` as second parameter
    * For `List<TextSource>` was added several extensions:
        * `toMarkdownCaptions`
        * `toMarkdownTexts`
        * `toMarkdownV2Captions`
        * `toMarkdownV2Texts`
        * `toHtmlCaptions`
        * `toHtmlTexts`
* `TelegramBotAPI-extensions-api`:
    * All `RequestsExecutor#sendDice` extensions now accept `DiceAnimationType?` as second parameter
    * All `RequestsExecutor#sendRegularPoll` extensions now accept `ScheduledCloseInfo` fourth parameter
    * All `RequestsExecutor#sendQuizPoll` extensions now accept additional parameters `caption: String` and
    `parseMode: ParseMode` for `explanation` functionality and `closeInfo: ScheduledCloseInfo?` for autoclose poll
    functionality
* `TelegramBotAPI-extensions-utils`:
    * Several shortcuts for `ScheduledCloseInfo` was added:
        * `closePollExactAt`
        * `closePollExactAfter`
        * `closePollAfter`

## 0.26.4

* `TelegramBotAPI`:
    * Now any getting of updates will return `UnknownUpdateType` when inside of deserialization will be
    `SerializationException` or `NotImplemented` error
    * `CallbackGame` currently is an object
        * It is possible to use `CallbackGame` for now
            * `CallbackGameInlineKeyboardButton` now will not accept `callbackGame` as income object
    * Now it is possible to pass exception handler in webhook

## 0.26.3

* `TelegramBotAPI`:
    * `CallbackGameInlineKeyboardButton` was added
    ([Issue-79](https://github.com/InsanusMokrassar/TelegramBotAPI/issues/79),
    [PR-80](https://github.com/InsanusMokrassar/TelegramBotAPI/pull/80))
    * `UnknownInlineKeyboardButton` was added. It is unavailable for creating, but you can receive it, for example, in
    `InlineQueryResult`
    * `Update` now will be created even if was `SerializationException` inside of creating the update instance - in this
     case will be created `UnknownUpdateType`
    * `UnknownUpdateType$rawJson` value now is included (`JsonElement`)
    * **EXPERIMENTALLY** `BaseEditMessageUpdate#data` now is `CommonMessage<*>`
    * Suspend inline function `handleSafely` was added
        * `KtorRequestsExecutor` now use `handleSafely` instead of `try` with `supervisorScope`
        * `UpdatesPolling` now use `handleSafely` instead of `try` with `supervisorScope`

## 0.26.2

* `TelegramBotAPI`:
    * Now `EditMediaGroupUpdate` also extends `BaseEditMessageUpdate`
    * **EXPERIMENTALLY** Now all `TextSource` realisations will contain `source` field as a property inside of them
* `TelegramBotAPI-extensions-api`:
    * `startGettingFlowsUpdates` extension which do not require filter (but return a new one) was added
* `TelegramBotAPI-extensions-utils`:
    * Subproject was added
    * `filterBaseMessageUpdates`, `filterSentMediaGroupUpdates` and `filterEditMediaGroupUpdates` extensions was added
    * `filterCommandsWithArgs`, `filterExactCommands` and `filterCommandsInsideTextMessages` extensions was added
    * `asContentMessagesFlow`, `asChatEventsFlow` and `asUnknownMessagesFlow` extensions was added
    * `withContentType` extension was added
        * `onlyAnimationContentMessages` extension was added
        * `onlyAudioContentMessages` extension was added
        * `onlyContactContentMessages` extension was added
        * `onlyDiceContentMessages` extension was added
        * `onlyDocumentContentMessages` extension was added
        * `onlyGameContentMessages` extension was added
        * `onlyInvoiceContentMessages` extension was added
        * `onlyLocationContentMessages` extension was added
        * `onlyPhotoContentMessages` extension was added
        * `onlyPollContentMessages` extension was added
        * `onlyStickerContentMessages` extension was added
        * `onlyTextContentMessages` extension was added
        * `onlyVenueContentMessages` extension was added
        * `onlyVideoContentMessages` extension was added
        * `onlyVideoNoteContentMessages` extension was added
        * `onlyVoiceContentMessages` extension was added

## 0.26.1

* `TelegramBotAPI`:
    * `BotCommand` now will check and throw error in case when command or description lengths is/are incorrect
    * `StorageFile` now is common for all platforms
        * JavaScript realization was removed due to its redundancy
        * JVM realization was replaced with `fun` factory
        * `StorageFile` now able to accept any factory of `Input`
        * `StorageFileInfo` was added to avoid strange collisions with throws in `StorageFile`
    * Fixes issue with `hashTag` for markdown
    * `InvalidPhotoDimensionsException` was added for cases when `PHOTO_INVALID_DIMENSION` answer received
    * Other fixes

## 0.26.0

* `Common`:
    * Versions updates:
        * `Klock`: `1.10.0` -> `1.10.3`
* `TelegramBotAPI`:
    * Request `SendDice` was added (calling [sendDice](https://core.telegram.org/bots/api#senddice))
    * Class `Dice` was added (type [dice](https://core.telegram.org/bots/api#dice))
    * Class `DiceContent` was added (for including it in [message](https://core.telegram.org/bots/api#message) object)
    * `BotCommand` was added
    * `GetMyCommands` request was added
    * `SetMyCommands` request was added
    * `GetMe` now is object instead of class
    * `GetMe` was replaced into package `com.github.insanusmokrassar.TelegramBotAPI.requests.bot.GetMe`
    * `CreateNewStickerSet` renamed to `CreateStaticNewStickerSet`
    * `CreateNewAnimatedStickerSet` request was added (it handle work with `tgs_sticker`)
    * `StickerSet#thumb` was added
    * `AddStickerToSet` renamed to `AddStaticStickerToSet`
    * `AddAnimatedStickerToSet` request was added
    * `SetStickerSetThumb` request was added
    * Most of sticker actions now implements `StandardStickerSetAction` instead of `StickerSetAction`
    * `getUpdatesLimit` was added to be ensure in get updates limit
    * `GetUpdates` now will check count of requesting updates and throw exception if it is not in range `1 .. 100`
    * `GetUpdates#limit` now is not nullable and by default set up to 100
* `TelegramBotAPI-extensions-api`:
    * Extensions `sendDice` was added
    * Extension `getMyCommands` request was added
    * Extension `setMyCommands` request was added
    * Extension `getMe` was replaced into package `com.github.insanusmokrassar.TelegramBotAPI.extensions.api.bot.GetMeKt.getMe`
    * **All extensions `createNewStickerSet` was renamed to `createNewStaticStickerSet`**
    * Extensions `createNewAnimatedStickerSet` was added
    * **All extensions `addStickerToSet` was renamed to `addStaticStickerToSet`**
    * Extensions `addAnimatedStickerToSet` was added
    * Extensions `setStickerSetThumb` was added
    * Extension `startGettingUpdates` now will drop `SentMediaGroupUpdate` in case if it is the last in updates group
    and size of retrieved updates is equal to 100 (max count of retrieved updates)
    * Extensions `getUpdates` now will receive only not nullable `limit` parameter

## 0.25.1

* Update kotlin: `1.3.70` -> `1.3.71`
* Fix of error inside of update utils for media groups

## 0.25.0

* Common:
    * Versions updates:
        * `Kotlin`: `1.3.61` -> `1.3.70`
        * `Kotlin coroutines`: `1.3.3` -> `1.3.5`
        * `Kotlin serialization`: `0.14.0` -> `0.20.0`
        * `Ktor`: `1.3.1` -> `1.3.2`
        * `Klock`: `1.8.7` -> `1.10.0`
        * `UUID`: `0.0.7` -> `0.1.0`
* `TelegramBotAPI`:
    * `Bot` implementations (as and `Bot` itself) now have not nullable `username`
    * `File#toInputFile` extension now will throw error when file does not exists
    * `InlineKeyboardMarkup` will check that `PayInlineKeyboardButton` is the first in case if it is exists in
    `keyboard`
    * `makeLinkToMessage` now is not `PreviewFeature`
    * All deprecations was removed
    * `RequestException` now extends `io.ktor.utils.io.errors.IOException` instead of `kotlinx.io.IOException`
    * `Any#toJson` now is NOT `inline`
    * `FlowsUpdatesFilter` now as marked my annotation `FlowPreview`
    * `PathedFile#fullUrl` now is not `inline` function
    * `SimpleRequest#json` now is not `inline` and `internal` function
    * `FlowsUpdatesFilter` now have two additional flows: `pollAnswerFlow`, `unknownUpdateTypeFlow`
    * `ExtendedUser` (`typealias`) was added as a `PreviewFeature`

## 0.24.1

* `TelegramBotAPI`:
    * `UpdateReceiver` was replaced to the package `com.github.insanusmokrassar.TelegramBotAPI.updateshandlers`
    * All functions inside `com.github.insanusmokrassar.TelegramBotAPI.utils.extensions.UpdatesPolling` are deprecated
    and will be removed in some soon versions. Their replacement are able inside `TelegramBotAPI-extensions-api`
    * `UpdatesFilter` is interface for now
        * Previous `UpdatesFilter` class was renamed to `SimpleUpdatesFilter` and for backward compatibility was added
        builder function `UpdatesFilter`, which will be removed in near releases
        * `FlowsUpdatesFilter` now implements `UpdatesFilter`
    * `BaseSentMessageUpdate` and `BaseEditMessageUpdate` interfaces was added
        * `EditChannelPostUpdate` now is implementing `BaseEditMessageUpdate` interface
        * `EditMessageUpdate` now is implementing `BaseEditMessageUpdate` interface
        * `ChannelPostUpdate` now is implementing `BaseSentMessageUpdate` interface
        * `MessageUpdate` now is implementing `BaseSentMessageUpdate` interface
    * `UpdatesPoller` and all its usages, childs and childs usages now are deprecated
    * `GetUpdates#timeout` type now is `Seconds` (in fact it is `Int` as previously)
    * `KtorRequestsExecutor` now is using a copy of incoming `HttpClient` object and install `HttpTimeout` feature
        * `AbstractRequestCallFactory` now setting up a custom delay in case if request is `GetUpdates`
* `TelegramBotAPI-extensions-api`:
    * All functions from `com.github.insanusmokrassar.TelegramBotAPI.utils.extensions.UpdatesPolling` now available
    in package `com.github.insanusmokrassar.TelegramBotAPI.extensions.api.updates.UpdatesPolling`
    * Now new method of getting updates available: `startGettingUpdates` with `UpdatesFilter` as incoming first
    parameter
    * `startGettingUpdates` with `receiver` and `allowedUpdates` parameters now will handle updates by itself

## 0.24.0

* `TelegramBotAPI`:
    * All suspend functions for `RequestsExecutor` was removed (due to replacement into
    [TelegramBotAPI extensions project](TelegramBotAPI-extensions-api/README.md))
    * `ForwardFromChannelInfo#channelChat` now is `ChannelChat` instead of `Chat`
* `TelegramBotAPI-extensions-api`:
    * Most part of sending media messages functions was removed and replaced with their `InputFile` args analogs

## 0.23.3 Project separating prepare version

__API Extensions__

* Project created
* For `SendPhoto` was added new functions for uploading of `MultipartFile`
* `deleteWebhook` extension for `RequestsExecutor` was added

__Telegram Bot API__

* All `RequestsExecutor` extensions related to Telegram Bots API was replaced into `API Extensions` project

## 0.23.2

* Fixes in `InputMedia` - `media` field was not included to serialization

## 0.23.1

* Versions updates:
    * Klock `1.8.6` -> `1.8.7`
    * Ktor `1.3.0` -> `1.3.1`
* Now it is possible to get updates by polling with custom executor engine
* `CommonMultipartFileRequest` now is internal
* Added `LiveLocation` class for more useful tracking live locations
* `InvoiceOfPayment` is renamed to `InvoiceContent` and now is `MessageContent` instead of `PaymentInfo`
* `SendInvoice` now return `ContentMessage<InvoiceContent>`
* `paymentInfo` inside of `CommonMessageImpl` now can be set only to `SuccessfulPaymentInfo`
* Added `RecordVideoNoteAction` and `UploadVideoNoteAction` for `record_video_note` and `upload_video_note` actions
* For most part of messages was added `RequestsExecutor` extensions for more useful way of usage
* `toInputFile` extensions now will return more exact types
* Now it is possible to send broadcast channels size for `FlowsUpdatesFilter`

## 0.23.0 TelegramBotAPI 4.6

* `Poll` now is sealed class
    * `RegularPoll` type was added to represent polls with type `regular`
    * `QuizPoll` type was added to represent polls with type `quiz`
    * `UnknownPollType` type was added to represent polls which are unknown in current version
* `AnonymousPollOption` was renamed to `SimplePollOption`
* `SendPoll` was rewritten as sealed class
    * `SendRegularPoll` was created and represent `sendPoll` method with type `regular`
    * `SendQuizPoll` was created and represent `sendPoll` method with type `quiz`
* `Poll#createRequest` extension was added
* `PollAnswerUpdate` type of update was added
    * `PollAnswer` type was added
    * `UpdatesFilter` now support work with `PollAnswerUpdate`
* `language` field in PreTextSource now correctly passed from telegram MessageEntities
* `KeyboardButton` now is sealed class
    * Fixed problem of incorrect representation of this class (any type of request can be created separately)
    * Added new types of `KeyboardButton`:
        * `UnknownKeyboardButton`
        * `SimpleKeyboardButton`
        * `RequestContactKeyboardButton`
        * `RequestLocationKeyboardButton`
        * `RequestPollKeyboardButton`
    * Added new type `KeyboardButtonPollType`:
        * `UnknownKeyboardButtonPollType`
        * `RegularKeyboardButtonPollType`
        * `QuizKeyboardButtonPollType`
* `User` now is sealed class
    * `CommonUser` was added as representation of default `User`
    * `Bot` was added as representation of bot user (it is sealed class)
        * `ExtendedBot` with additional info
        * `CommonBot` with simple info
    * `GetMe` now return `ExtendedBot` object
    * Now extension `javaLocale` is extension for `CommonUser`

## 0.22.2 CashTag and independent updates handling

* `cashtag` entity type was added
* Several `Unknown*` realizations was added:
    * `UnknownUpdateType`
    * `UnknownMessageType`
    * `UnknownChatType`
    * `UnknownCallbackQueryType`
* `UpdatesFilter` now have one additional income callback: `unknownUpdateTypeCallback`
    * `createSimpleUpdateFilter` can receive one more callback: `unknownCallback` (for `unknownUpdateTypeCallback`)

## 0.22.1 MediaContent#asInputMedia

* All `MediaContent` instances now can create their `InputMedia` analog
* New annotation `PreviewFeature` was added to mark new thing as preview for the time
while they can work incorrectly
* Added links utils:
    * `makeLinkToMessage` have two signatures - for direct creating using username and for abstract creating using
    chat id

## 0.22.0

* **`KtorCallFactory` must return `HttpStatement` instead of `HttpClientCall`**
* `SendMessage` was renamed to `SendTextMessage` and previous `SendMessage` is deprecated
* All `AbleToBe*` interfaces was renamed to `Possibly*`
    * `AbleToBeEditedMessage` -> `PossiblyEditedMessage`
    * `AbleToBeForwardedMessage` -> `PossiblyForwardedMessage`
    * `AbleToBeMarkedUp` -> `PossiblyMarkedUp`
    * `AbleToBeEditedMessage` -> `PossiblyEditedMessage`
* `ForwardedMessage` type was renamed to `ForwardInfo`
    * `AnonymousForwardedMessage` -> `AnonymousForwardInfo`
    * `UserForwardedMessage` -> `UserForwardInfo`
    * `ForwardedFromChannelMessage` -> `ForwardFromChannelInfo`
    * `PossiblyForwardedMessage#forwarded` field now renamed to `forwardInfo`
* All serializers in library now are `internal`. **If you have used some of them or I have marked as internal by a
mistake - don't hesitate to say this.**
* `EditChatMessage` now have generic type and extends `SimpleRequest<ContentMessage<GenericType>>`
* `ResendableContent` now extends `Request<out Message>` instead of `Request<Message>`
* Most part of requests have changed return type. They are listed below:
    <details>
    
    * `ForwardMessage`
    * `GetChatAdministrators`
    * `EditChatMessageLiveLocation`
    * `StopChatMessageLiveLocation`
    * `EditChatMessageText`
    * `EditChatMessageCaption`
    * `EditChatMessageMedia`
    * `EditChatMessageReplyMarkup`
    * `SendAnimation`
    * `SendAudio`
    * `SendContact`
    * `SendLocation`
    * `SendTextMessage`
    * `SendPoll`
    * `SendVenue`
    * `SendGame`
    * `SendDocument`
    * `SendMediaGroup`
    * `SendPhoto`
    * `SendVideo`
    * `SendVideoNote`
    * `SendVoice`
    * `SendSticker`
    
    </details>
* Changed type of `createResend`
    <details>
    
    * `GameContent`
    * `LocationContent`
    * `PollContent`
    * `TextContent`
    * `VenueContent`
    * `AnimationContent`
    * `AudioContent`
    * `DocumentContent`
    * `ContactContent`
    * `PhotoContent`
    * `VideoContent`
    * `VideoNoteContent`
    * `VoiceContent`
    * `StickerContent`
    
    </details>
* Version updates:
    * Ktor `1.2.6` -> `1.3.0`

## 0.21.0 TelegramBotAPI 4.5

* _**All `MessageEntity`'es now are replaced with `TextPart`**_
* Added support of strikethrough and underline
    * Added `UnderlineTextSource`
    * Added `StrikethroughTextSource`
    * Added support in `RawMessageEntity`
* Added support of `MarkdownV2`
* Now will not be thrown exception when there is income unknown type of `RawMessageEntity`. Instead of this will be
created `RegularTextSource` with the same text
* Fixed problem that usually string formatting did not trigger escaping of control characters
* Actualized work with `pre` type of text - now it is possible to use `language` for formatting of text
* Removed constructor of `TextMentionTextSource`, which was deprecated previously
* All `TelegramMediaFile` instances now have field `fileUniqueId`, which represents `file_unique_id` field from API
* Now `ChatPhoto` have two additional fields: `smallFileUniqueId` and `bigFileUniqueId`
* Now any administrator object instance have `customTitle` nullable field
* Added the new request `SetChatAdministratorCustomTitle` to manage the custom titles of administrators promoted by the
bot.
* Added the field `slowModeDelay` to the `ExtendedSupergroupChat` objects.

* `CaptionedInput` now have extension `fullEntitiesList` which will return list of `TextPart` with `RegularSource`'s
* `TextPart` added - it will be used as part of some text and can be not related to telegram bot
* `MultilevelTextSource` was added - it is type of `TextSource`, which can have subsources as parts of this text
* In all `TextSource`s all fields now are lazy for avoiding of potential risk for performance issues

* Updates in versions:
    * Coroutines `1.3.2` -> `1.3.3`
    * Klock `1.8.0` -> `1.8.6`
    * UUID `0.0.6` -> `0.0.7`

## 0.20.4

* Now `setWebhook` supports setting up of path for listening
* Now `setWebhook` supports custom listen address even if certificate was not provided

## 0.20.3

* Now `LeftChatMamber` is a `CommonEvent`

## 0.20.2

* New exception type `MessageIsNotModifierException` was added
* New exception type `MessageToEditNotFoundException` was added
* Now exceptions in requests will be caught correctly

## 0.20.1

* `User` now implement `PrivateChat`
* `TextMentionMessageEntity` now accept `PrivateChat` instead of `User` in main constructor
    * `TextMentionMessageEntity` now contains not user, but contains `PrivateChat`
    * Fixed: `TextMentionMessageEntity#asHtmlSource` previously worked incorrect
* Abstraction `TextSource`
    * `MessageEntity` now extends `TextSource`
    * `createFormattedText` method now accept `List<TextSource>`
    * `createHtmlText` method now accept `List<TextSource>`
    * `createMarkdownText` method now accept `List<TextSource>`
    * A lot of `TextSource` implementors was added. More info [here](src/commonMain/kotlin/com/github/insanusmokrassar/TelegramBotAPI/types/MessageEntity/textsources/)
        * All `MessageEntity` implementations now are using new `TextSource` analogues as delegates

## 0.20.0 MPP Migration

* Time library change: `joda-time` -> `com.soywiz.korlibs.klock:klock`
* `Currencied` now using as `currency` value with type `String`
    * For `Java` there is `Currencied#javaCurrency` extension function, which will give an old currency work way
* `User` now have no field `userLocale`
    * For `Java` there is `User#javaLocale` extension function, which will give an old locale work way

## 0.19.0 ImplicitReflection removing

* Total rework of serialization for requests. Now all `SimpleRequest` children have:
    * `requestSerializer` - field, which must provide serializer of current type
    * `resultDeserializer` - field, which must provide opportunity to deserializer result. Previously it was a function
* Removed deprecations:
    * `com.github.insanusmokrassar.TelegramBotAPI.utils.extensions.WebhookPrivateKeyConfig`
    * `com.github.insanusmokrassar.TelegramBotAPI.utils.extensions.UpdatesFilter`
    * `com.github.insanusmokrassar.TelegramBotAPI.utils.extensions.createSimpleUpdateFilter`
    * `com.github.insanusmokrassar.TelegramBotAPI.utils.createMarkdownText`
    * `com.github.insanusmokrassar.TelegramBotAPI.utils.toMarkdownCaption`
    * `com.github.insanusmokrassar.TelegramBotAPI.utils.toMarkdownText`
    * `com.github.insanusmokrassar.TelegramBotAPI.updateshandlers.KtorUpdatesPoller`
    * `com.github.insanusmokrassar.TelegramBotAPI.types.message.content.abstracts.CaptionedMediaContent`
    * `com.github.insanusmokrassar.TelegramBotAPI.types.message.CommonForwardedMessage`
    * `com.github.insanusmokrassar.TelegramBotAPI.types.InputMedia.CaptionedInputMedia`
    * `com.github.insanusmokrassar.TelegramBotAPI.types.games.Game#text`
    * `com.github.insanusmokrassar.TelegramBotAPI.types.games.Game#textEntities`
    * `com.github.insanusmokrassar.TelegramBotAPI.types.files.PathedFileKt.makeFileUrl`
    * `com.github.insanusmokrassar.TelegramBotAPI.types.files.PathedFileKt.downloadingFilesBaseUrl`
    * `com.github.insanusmokrassar.TelegramBotAPI.requests.send.media.base.Data`
    * `com.github.insanusmokrassar.TelegramBotAPI.CommonAbstracts.types.ByInlineMessageId`
    * `com.github.insanusmokrassar.TelegramBotAPI.CommonAbstracts.types.ByMessageId`
    * `com.github.insanusmokrassar.TelegramBotAPI.bot.RequestException`
    * `com.github.insanusmokrassar.TelegramBotAPI.bot.exceptions.ReplyMessageNotFound`
    * `com.github.insanusmokrassar.TelegramBotAPI.bot.BaseRequestsExecutor#baseUrl`
    * `com.github.insanusmokrassar.TelegramBotAPI.bot.BaseRequestsExecutor#constructor(token, hostUrl)`
    * `com.github.insanusmokrassar.TelegramBotAPI.bot.Ktor.KtorRequestsExecutor#constructor(token, client, hostUrl, callsFactories, excludeDefaultFactories, requestsLimiter, jsonFormatter)`
    * `com.github.insanusmokrassar.TelegramBotAPI.bot.Ktor.KtorRequestsExecutor#constructor(token, engine, hostUrl)`

## 0.18.1 Libraries update

* Update libraries:
    * `kotlin`: 1.3.41 -> 1.3.61
    * `kotlin coroutines`: 1.2.2 -> 1.3.2
    * `kotlin serialization`: 0.11.1 -> 0.14.0
    * `joda time`: 2.10.3 -> 2.10.5
    * `ktor`: 1.2.3 -> 1.2.6
* `BotAction` now will be deserialized in a little bit other way
    * `BotActionSerializer` now is internal
* Most part of serializers now are objects (instead of classes as was previously)

## 0.18.0 Raws cleaning

* Made internal and not available outside of library:
    * `RawMessage`
    * `RawUpdate`
    * `RawChatMember`
    * `RawMessageEntity`
    * `RawInlineQuery`
    * `RawCallbackQuery`
    * `RawChosenInlineResult`

* All `RawMessage` usages was replaced with `Message` interface (with some of other raw classes was made the same things)
    * `TelegramBotAPIMessageDeserializationStrategy` was created. It was used for deserialization of Telegram Bot API
    incoming messages
    * `TelegramBotAPIMessageDeserializeOnlySerializer` was created. It **MUST NOT** be used to serialize messages
* Update of description
* Make `Game` object a little bit more standartizated
* `Game` now is not serializable and have no additional trash, related to serialization
* `TelegramFile` was removed

## 0.17.0 July 29, 2019 API Update

Libraries updates:

* Kotlin version `1.3.31` -> `1.3.41`
* Kotlin Coroutines version `1.2.1` -> `1.2.2`
* Kotlin Serialization version `0.11.0` -> `0.11.1`
* Joda Time version `2.10.1` -> `2.10.3`
* ktor version `1.1.4` -> `1.2.3`

Changes according to [July 29, 2019 Telegram Bot API update](https://core.telegram.org/bots/api#july-29-2019):

* `Sticker` and `StickerSet` now have field `isAnimated`
* `ChatPermissions` object was added, `GroupChat` interface got `permissions` field, request `SetChatPermissions` was added
* `GroupChat` object now have no field `allMembersAreAdmins`
* `SpecialRightsChatMember` was added for administrators and restricted members rights union, chat members abstractions
was replaced into `abstracts` package and available permissions was updated
* `RestrictChatMember` request now accept `permissions` object instead of separated permissions
* All `GroupChat` instances have description

Other important changes:

* Totally reworked chats hierarchy. `Extended` abstractions was added for cases when called `GetChat` request
* `RawChat` boilerplate was removed and replaced by serializers
* `BotCommandMessageEntity#command` will not contain `/`/`!` parts and also will cut outside of command begin token (`/`
or `!`) and username token (`@`) or end of command (any space character)
* `RequestsExecutor` now is `Closeable`
* `TelegramAPIUrlsKeeper` was added to provide more comfortable work with file urls and other things
like this

## 0.16.1

* Now old uncommon `CaptionedMediaContent` and `CaptionedInputMedia` are replaced by almost the same
interfaces `CaptionedInput` and `CaptionedOutput`. They are both implementing `Captioned` interface
* `AnimationContent` now is `CaptionedInput`

## 0.16.0 Bot API 4.3

* `LoginURL` and `LoginURLInlineKeyboardButton` has been added
* `replyMarkup` field was added to the `CommonMessage` objects via `AbleToBeMarkedUp` interface
* `SwitchInlineQueryCurrentChatInlineKeyboardButton#switchInlineQueryCurrentChat` field fixed
* `InlineKeyboardButton` now is sealed class and all its possible realisations are inside of its class file
* `String#asUsername` method renamed to `String#toUsername`
* Several `toChatId` extensions added

## 0.15.0

* Old `UpdatesPoller` removed (was deprecated)
* `UpdatesPoller` renamed to `KtorUpdatesPoller`
* Now `KtorUpdatesPoller` do not use additional delay between requests and await answer from Telegram all timeout time
* Added abstraction `UpdatesPoller`
* Changed signature of the most count of `startGettingOfUpdates`:
    * They are not `suspend` for now
    * They are return `UpdatesPoller`
    * They are using `timeoutMillis` instead of `requestsDelayMillis`
* Added `CIO` ktor client engine as lightweight default engine for long-polling

## 0.14.2 MediaGroups edit hotfixes

* `convertWithMediaGroupUpdates` extension added
* All media group converting extensions are internal for now
* Fixes according to updates in converting of updates to media group updates

## 0.14.1

* Replace `UpdatesFilter` and `UpdatesPoller` into another package
* Replace `WebhookPrivateKeyConfig`
* Added `FlowsUpdatesFilter`
* `UpdatesFilter` now have additional callback for polls
* `StopPoll#replyMarkup` now is optional

## 0.14.0

* Now library have no default engine for both webhooks and requests executor. It is required for clients to set
some default library
* All proxy help methods was removed . They are will be replaced in separated project
* `Ktor` version `1.1.3` -> `1.1.4`
* Requests results now always decoding as `UTF-8`
* `AbstractRequestCallFactory` was added with cache of methods urls to avoid memory leaks
* Small refactoring of work with response in `KtorRequestsExecutor`
* Kotlin version `1.3.30` -> `1.3.31`
* Kotlin coroutines `1.2.0` -> `1.2.1`
* `CommonForwardedMessage` was renamed to `UserForwardedMessage`
* All forwarded messages are now just childs of `ForwardedMessage`:
    * `AnonymousForwardedMessage` - for messages without forwarded info
    * `UserForwardedMessage` - for messages from users and groups (contains not message id)
    * `ForwardedFromChannelMessage` - for messages from channels
* Changed logic of forwarded messages preparing

## 0.13.0 Telegram Polls

* Type `PollOption` and `AnonymousPollOption` added
* Type `Poll` added
* Type `PollUpdate` added and implemented in `RawUpdate`. Now `PollUpdate` can be retrieved from `RawUpdate`
* Type `PollContent` added - now it can be a value of `ContentMessage#content`
* Request `SendPoll` added and `PollContent#createResend` now use it
* `ByInlineMessageId` is deprecated (use `InlineMessageAction` instead)
* `ByMessageId` is deprecated (use `MessageAction` instead)
* Most part of requests which are working with identifiers of messages now implement `MessageAction` directly or
by their parents
* `StopPoll` implemented
* All current `Chat` abstractions are deprecated and rewritten as typealiases. Use `Chat` abstractions from
`com.github.insanusmokrassar.TelegramBotAPI.types.chat.abstracts` package
* Common Groups now may have pinned message
* `is_member` field added into `RestrictedChatMember`
* **BREAK CHANGES** Now `ForwardedMessages` can be `AnonymousForwardedMessage` and `PublicForwardedMessage`. Old
implementations now extend `PublicForwardedMessage`

## 0.12.7 Hotfix version

* Now temporary all requests of input media will contains `file` field

## 0.12.6 Libraries updates

* `kotlin` version `1.3.21` -> `1.3.30`
* `kotlin coroutines` version `1.1.1` -> `1.2.0`
* `kotlin serialization` version `0.10.0` -> `0.11.0`
* `ktor` version `1.1.2` -> `1.1.3`
* Added `DeleteWebhook` request
* All default `startGettingOfUpdates` (in fact - method `start` of `UpdatesPoller`) are suspend and
will try to delete webhook

## 0.12.5 `MediaContent` improvements

* Now `MediaGroupContent` is `MediaContent`
* All `MedaContent` now have no generics and have basic `TelegramMediaFile` media field

## 0.12.4

* Optimized preparing of media group in `UpdatesPoller`
* Add `CommonLimiter`
* Add `MessageEntity#asHtmlSource` and `String#toHtml`
* Add tools for work with html captions and texts
* `MessageContent` which using captions or text now have default parse mode `HTMLParseMode` due to issue with escaping
of `]` in links titles
* Added `Markdown` and `HTML` type aliases which actually means `MarkdownParseMode` and `HTMLParseMode`
* `ChatId` now have extension `link` which will automatically create link like `tg://user?id=<chatId>`
* Created a few of methods for all supported formats of text like bold, italic, links and others
* Rewritten `MessageEntities` to use new formatting options

## 0.12.3 Cleaning

* Refactor, optimizing and cleaning of code
* Removed deprecated method `T#toJsonWithoutNulls()`
* Renamed instances of `MediaGroupMessage`s and refactored their interfaces. `ChannelMediaGroupMessage`
will not contain `user` field (but `CommonMediaGroupMessage` will have)
* Now `MediaCollectionContent` is `MediaContent` (classes of this interface must choose best
media for present out)
    * `PhotoContent` now choose biggest photo size from its collection as `media`
* Fix in order of media group messages which was received by webhooks

## 0.12.2

* New in `MediaGroupUpdate`:
    * It is subtype of `Update` and can be use as regular update with list of messages
    * Data now is list with `MediaGroupMessage`
    * Added field `origins` which represent origin updates for `MediaGroupMessage`
    * `updateId` now represent LAST id of origins updates
* `UpdatesFilter` and other objects now work with `UpdateReceiver<Update>` as common supertype
for receivers.

## 0.12.1 Hotfix for media groups

* Added additional media group types (like `MessageMediaGroupUpdate`)
* Fixed handling of media group updates in `UpdatesFilter`

## 0.12.0 Webhooks

* Added `DataRequest` interface which replace `Data` interface
* `MultipartRequestImpl` now use `DataRequest`
* All requests which implements `Data` now implement `DataRequest`
* Added class `SetWebhook` and its factory
* Added class `UpdatesFilter` which can help to filter updates by categories
* Added function `accumulateByKey` which work as debounce for keys and send list of received values
* Added webhooks functions and workaround for `Reverse Proxy` mode
* Added new type of updates `MediaGroupUpdate`, which can be received only from filters
* `UpdatesFilter` now use new type of updates for mediagroups
* Add `GetWebhookInfo` request and `WebhookInfo` type
* Replace updates types into separated place in types
* Now default `RequestException` will contain plain answer from telegram
* Added `UnauthorizedException`
* `RequestException` now is sealed
* Rename `ReplyMessageNotFound` to `ReplyMessageNotFoundException`
* Added `List<BaseMessageUpdate>#mediaGroupId` extension
* Added utility `T#asReference(): WeakReference(T)` extension
* Added `UpdatesPoller` class which can be instantiated for manage updates polling
* Separated execute extensions (now they are in file `Executes`) and poller creating extensions
* `BaseMessageUpdate#toMediaGroupUpdate()` will also check condition when update-receiver already is `MediaGroupUpdate`

## 0.11.0

* Kotlin `1.3.11` -> `1.3.21`
* Kotlin coroutines `1.1.0` -> `1.1.1`
* Kotlin serialization `0.9.1` -> `0.10.0`
* Ktor `1.1.1` -> `1.1.2`

## 0.10.3

* Hotfix for username data class

## 0.10.2

* Fixes in `Username`
    * Now you can create username object using string which is not starting with `@`
    * Now `Username` correctly comparing with strings, which are not starting with `@`
* Now most part of usernames in library have type `Username`
* Fix `replyMarkup` in `InlineQueryResultArticle`

## 0.10.1

* Change algorithm of `executeUnsafe`: now it use loop instead of recursive calling
* Add additional `startGettingUpdates` with better management of received updates for media groups
* Now `MediaGroupMessage` is `CommonMessage` with `MediaGroupContent` content
* Added extensions `replyTo`, `forwarded` and `chat` for `List<BaseMessageUpdated>` for comfortable
work with media groups lists
* Fix `parseMode` of `InputTextMessageContent`

## 0.10.0

* Most part of abstractions was replaced from `requests` and `types` on more high level
* Added abstraction `CommonVenueData`
* Added abstraction `CommonContactData`
* Added `InputMessageContent`
* Update some types and requests according to abstractions replacing
* Add all `InlineQueryResult`, `InputMessageContent` and other inline mode types
* Fixes in edition of inline messages and their result types
* Replace basic exception and add `ReplyMessageNotFound` exception

## 0.9.3

* `KtorRequestsExecutor` now can use custom `JSON` string formatter (by default - non strict)
* `ResponseParameters` renamed to `Response`
* Add `RequestError` sealed class and described in documentation known errors
* Add `ResponseParametersRaw` which can create error based on input parameters
* Add `parameters` field in `Response` and remove useless fields from `Response`
* Add `leftToRetry` parameter in `RetryAfterError`
* Add handling of `RetryAfterError` in `KtorRequestsExecutor`

## 0.9.2

* `RequestsExecutor#executeAsync(Request, CoroutineScope)` now will return `Deferred` for cases when you need result
* `RequestsExecutor#executeUnsafe` will automatically retry request if it was unsuccessful and retries > 0

## 0.9.1

* Updated built-in lengths restrictions
* Apply restrictions of text limit for sending messages
* Add `RegularTextMessageEntity` which is useful for representing regular text message entity
* Add `convertToFullMessageEntityList` which create list of entities with `RegularTextMessageEntity` on places where
must be regular text
* Change signature of `createMarkdownText`: now it will return list of strings
* Deprecate old signatures of `createMarkdownText`, `toMarkdownCaption`, `toMarkdownText`
* Add `ResendableContent#createResends` which create adapted list of resends for content
* Add `TextContent` own `createResends` realisation

## 0.9.0

* Old extension `OkHttpClient.Builder#useWith` now deprecated and must be replaced by the same in
`com.github.insanusmokrassar.TelegramBotAPI.bot.Ktor` package
* Replace `ProxySettings` data class in `settings` package, deprecate old link
* `BaseRequestsExecutor` now have no it's own scope
* Add `RequestLimiter` and base realisations
* Now `KtorRequestsExecutor` can receive as one of parameters `RequestLimiter` (by default - `EmptyLimiter`)

## 0.8.5

* Add extension `String#toMarkdown`
* Fix of inserting of text when create Markdown-adapted text from text and text entities
* Fix default realisation of MessageEntity#asMarkdownSource

## 0.8.4

* Added `createMarkdownText` and extensions for `CaptionedMediaContent` and `TextContent`
* Added `ResendableContent` and realize in different contents
    * Animation
    * Audio
    * Document
    * Photo
    * Sticker
    * Video
    * VideoNote
    * Voice
* `MessageContent` now is `ResendableContent`
* Now all media sending factories which contains `thumb` have default `null` value
* `ChatIdentifier` classes now are `data` classes
* Now `MediaGroupContent` interface contains `toMediaGroupMemberInputMedia` method for easily creating mirror input media
* Change signature of `Update`
    * Now `Update` is untyped and data is `Any`
* Media groups now are separated type of updates and you can subscribe on that receiving directly
* Now `AdministratorChatMember` is interface and `CreatorChatMember` implement it

## 0.8.3

* Now `ForwardedMessage` contains nullable `from`

## 0.8.2

* Add `FromUserMessage` which must be implemented in all messages realisations which have `user` field
* Add `CommonMediaGroupMessage` which in fact extension of `MediaGroupMessage` with implementation of `FromUserMessage`
* `CommonMessageImpl` now implementing `FromUserMessage`

## 0.8.1

* Update `MediaGroupMessage` interface
* Add implementation of `MediaGroupMessage`
* Add generating of `MediaGroupMessage` in `RawMessage`<|MERGE_RESOLUTION|>--- conflicted
+++ resolved
@@ -1,6 +1,5 @@
 # TelegramBotAPI changelog
 
-<<<<<<< HEAD
 ## 1.0.0
 
 __All the `tgbotapi.extensions.*` packages have been removed__
@@ -37,13 +36,12 @@
         * New typealias `FileUrl` (represents `FileId` but declare that they are the same)
 * `BehaviourBuilder`:
     * `SimpleFilter` now is a `fun interface` instead of just callback (fix of [#546](https://github.com/InsanusMokrassar/TelegramBotAPI/issues/546))
-=======
+
 ## 0.38.17
 
 * `Core`:
     * Add `BotCommandScopeChat` as new `BotCommandScope` (fix of [#574](https://github.com/InsanusMokrassar/TelegramBotAPI/issues/574))
     * `BotCommandScope` companion got several properties and functions for more useful scope creation
->>>>>>> a52f31f4
 
 ## 0.38.16
 
