# TelegramBotAPI changelog

<<<<<<< HEAD
## 1.0.0

__All the `tgbotapi.extensions.*` packages have been removed__

* `Core`:
    * **`Ktor` package renamed. Migration:** `dev.inmo.tgbotapi.bot.Ktor` -> `dev.inmo.tgbotapi.bot.ktor`
    * **`CallbackQuery` package renamed. Migration:** `dev.inmo.tgbotapi.types.CallbackQuery([\s\\.])` -> `dev.inmo.tgbotapi.types.queries.callback$1`
    * **`ChatMember` package renamed. Migration:** `dev.inmo.tgbotapi.types.ChatMember([\s\\.])` -> `dev.inmo.tgbotapi.types.chat.member$1`
    * **`ChatAdministratorRightsImpl` replaced. Migration:** `dev.inmo.tgbotapi.types.ChatAdministratorRightsImpl` -> `dev.inmo.tgbotapi.types.chat.member.ChatAdministratorRightsImpl`
    * **`chat.abstract.extended` replaced. Migration:** `dev.inmo.tgbotapi.types.chat.abstract.extended` -> `dev.inmo.tgbotapi.types.chat.member.chat`
    * **`chat.abstract` replaced. Migration:** `dev.inmo.tgbotapi.types.chat.abstract` -> `dev.inmo.tgbotapi.types.chat.member.chat`
    * **`chat.extended` replaced. Migration:** `dev.inmo.tgbotapi.types.chat.extended` -> `dev.inmo.tgbotapi.types.chat.member.chat`
    * **User interfaces have been fully replaced**:
        * `dev.inmo.tgbotapi.types.User` -> `dev.inmo.tgbotapi.types.chat.User`
        * `dev.inmo.tgbotapi.types.CommonUser` -> `dev.inmo.tgbotapi.types.chat.CommonUser`
        * `dev.inmo.tgbotapi.types.ExtendedUser` -> `dev.inmo.tgbotapi.types.chat.ExtendedUser`
        * `dev.inmo.tgbotapi.types.Bot` -> `dev.inmo.tgbotapi.types.chat.Bot`
        * `dev.inmo.tgbotapi.types.CommonBot` -> `dev.inmo.tgbotapi.types.chat.CommonBot`
        * `dev.inmo.tgbotapi.types.ExtendedBot` -> `dev.inmo.tgbotapi.types.chat.ExtendedBot`
        * `dev.inmo.tgbotapi.types.UserSerializer` -> `dev.inmo.tgbotapi.types.chat.UserSerializer`
    * **All `InputMedia` has been renamed as `TelegramMedia`. Migration:** `InputMedia` -> `TelegramMedia`
        * `dev.inmo.tgbotapi.types.InputMedia` -> `dev.inmo.tgbotapi.types.media`
    * **Replaces of `MessageContent`. Migrations:**
        * `dev.inmo.tgbotapi.types.message.content.abstracts` -> `dev.inmo.tgbotapi.types.message.content`
        * `dev.inmo.tgbotapi.types.message.content.media` -> `dev.inmo.tgbotapi.types.message.content`
    * **Replaces of `TextSource`s. Migrations:** `dev.inmo.tgbotapi.types.MessageEntity.textsources` -> `dev.inmo.tgbotapi.types.message.textsources`
    * **Replaces of `ParseMode`s. Migrations:** `dev.inmo.tgbotapi.types.ParseMode` -> `dev.inmo.tgbotapi.types.message`
    * **Replaces of `MediaGroupUpdate`s. Migrations:** `dev.inmo.tgbotapi.types.update.MediaGroupUpdates` -> `dev.inmo.tgbotapi.types.update.media_group`
    * **`InvoiceContent` has been replaced: `dev.inmo.tgbotapi.types.message.payments.InvoiceContent` -> `dev.inmo.tgbotapi.types.message.content.InvoiceContent`**
    * **`PossiblySentViaBotCommonMessage` has been replaced: `dev.inmo.tgbotapi.types.message.content.abstracts.PossiblySentViaBotCommonMessage` -> `dev.inmo.tgbotapi.types.message.abstracts.PossiblySentViaBotCommonMessage`**
    * **Edit live location requests have been replaced:**
        * `dev.inmo.tgbotapi.requests.edit.LiveLocation` -> `dev.inmo.tgbotapi.requests.edit.location.live`
        * `dev.inmo.tgbotapi.extensions.api.edit.LiveLocation` -> `dev.inmo.tgbotapi.extensions.api.edit.location.live`
    * **Edit reply markup requests have been replaced:**
        * `dev.inmo.tgbotapi.requests.edit.ReplyMarkup` -> `dev.inmo.tgbotapi.requests.edit.reply_markup`
        * `dev.inmo.tgbotapi.extensions.api.edit.ReplyMarkup` -> `dev.inmo.tgbotapi.extensions.api.edit.reply_markup`
    * **Common abstracts have been replaced: `dev.inmo.tgbotapi.CommonAbstracts` -> `dev.inmo.tgbotapi.abstracts`**
    * Constructor of `UnknownInlineKeyboardButton` is not internal and can be created with any `json` ([#563](https://github.com/InsanusMokrassar/TelegramBotAPI/issues/563))
    * All the interfaces from `dev.inmo.tgbotapi.types.files.abstracts` have been replaced to `dev.inmo.tgbotapi.types.files` and converted to sealed ([#550](https://github.com/InsanusMokrassar/TelegramBotAPI/issues/550))
    * `PassportFile` has been replaced to `dev.inmo.tgbotapi.types.files`
    * `StorageFile` has been deprecated (fix of [#556](https://github.com/InsanusMokrassar/TelegramBotAPI/issues/556))
        * `MultipartFile` do not require `StorageFile` anymore
        * `InputFile` companion got functions to simplify creation of `InputFile`s
        * New typealias `FileUrl` (represents `FileId` but declare that they are the same)
* `BehaviourBuilder`:
    * `SimpleFilter` now is a `fun interface` instead of just callback (fix of [#546](https://github.com/InsanusMokrassar/TelegramBotAPI/issues/546))
=======
## 0.38.20

* `BehaviourBuilder FSM`:
    * Hotfixes
* `WebApps`:
    * New extension `TelegramBot#answerWebAppQuery`
    * New function `handleResult`

## 0.38.19

* `BehaviourBuilder`:
    * Hotfixes
* `BehaviourBuilder FSM`:
    * `BehaviourContextWithFSMBuilder` deprecated in favor to `BehaviourContextWithFSM`
    * Now it is possible to define additional handlers in subcontexts of `BehaviourBuilderWithFSM`
>>>>>>> 90e0b1ac

## 0.38.18

* `Core`:
    * Add support of test servers (fix of [#577](https://github.com/InsanusMokrassar/TelegramBotAPI/issues/577))
* `BehaviourBuilder`:
    * Fixes in extension `BehaviourContext#doInSubContextWithUpdatesFilter` (thanks to [xzima](https://github.com/xzima))

## 0.38.17

* `Core`:
    * Add `BotCommandScopeChat` as new `BotCommandScope` (fix of [#574](https://github.com/InsanusMokrassar/TelegramBotAPI/issues/574))
    * `BotCommandScope` companion got several properties and functions for more useful scope creation

## 0.38.16

* `Core`:
    * `TelegramAPIUrlsKeeper` now have two new things: properties `webAppDataSecretKey` and fun `checkWebAppLink`

## 0.38.15

* `Common`:
    * `Version`:
        * `MicroUtils`: `0.9.20` -> `0.9.24`
* `Core`:
    * Fixes in `MessageContent#serializationModule`
* `BehaviourBuilder`:
    * Add triggers for `DataCallbackQuery` and subtypes with regex checking of data

## 0.38.14

__This update contains including of [Telegram Bot API 6.0](https://core.telegram.org/bots/api-changelog#april-16-2022)__

* `Core`:
    * Constructor of `UnknownInlineKeyboardButton` is not internal and can be created with any `json`
* `WebApps`:
    * Created 🎉

## 0.38.13

* `Core`:
    * Fixes in `mention` creation
    * Deprecate `StorageFileInfo`
* `BehaviourBuilder`:
    * In the expectations a lot of `on*Message` extensions have been added (like `onContentMessage`). These extensions could be useful when with the `Content` its message info is important

## 0.38.12

* `Common`:
    * `Version`:
        * `MicroUtils`: `0.9.17` -> `0.9.19`
        * `Coroutines`: `1.6.0` -> `1.6.1`
* `Core`:
    * New type `TextedMediaContent` which will unite `TextedInput` and `MediaContent`
    * `MediaGroupContent` and all subsequent inheritors have been replaced to the package `dev.inmo.tgbotapi.types.message.content.media`
    * `MediaGroupContent` Now extends `TextedMediaContent` instead of `MediaContent`
    * Add `reply` functions with the texted content with including of text
* `Utils`:
    * Improve work with retrieving of accumulated updates

## 0.38.11

* `Common`:
    * `Version`:
        * `MicroUtils`: `0.9.16` -> `0.9.17`
        * `Klock`: `2.6.3` -> `2.7.0`
* `Core`:
    * Fixes in `TextSourcesList` creating in from `RawMessageEntities`
    * Old ways to create keyboards (`matrix` and `row`) have been deprecated
* `API`:
    * Add ability to `reply` with `Poll`
    * Add ability to `reply` with any `MessageContent`
    * Add ability to `reply` with any `TelegramMediaFile`

## 0.38.10

* `API`:
    * All `with*Action` extensions got a contracts which declare that `block` will be called once
    * Add several extensions `TelegramBot#sendPhoto` with `PhotoSize`
    * Add several extensions `TelegramBot#reply` with `PhotoSize`

## 0.38.9

* `Core`:
    * New function `MessageContent.Companion#serializationModule`
    * Now it is possible to create `TelegramBot` (`RequestsExecutor`) with several bots under the hood and opportunity
      for bots requests load balancing or fault-fix via sending of the requests via another bot
* `API`:
    * Add replies which will use another message as a source for reply (`copyMessage`)

## 0.38.8

* `Common`:
    * `Version`:
        * `MicroUtils`: `0.9.12` -> `0.9.16`
        * `Klock`: `2.6.2` -> `2.6.3`
        * `Ktor`: `1.6.7` -> `1.6.8`
* `BehaviourBuilder`:
    * Fixes in `onMediaGroup` and dependent functions
    * Add several new extensions for `SimpleFilter`:
        * `SimpleFilter#listAll`
        * `SimpleFilter#listAny`
        * `SimpleFilter#listNone`

## 0.38.7

* `Common`:
    * `Version`:
        * `MicroUtils`: `0.9.9` -> `0.9.12`
        * `Klock`: `2.5.2` -> `2.6.2`
* `Core`:
    * `SimplePollOption#votes` now is `0` by default
    * New function `PollOption.Companion#simple`

## 0.38.6

* `Common`:
    * `Version`:
        * `MicroUtils`: `0.9.6` -> `0.9.9`
        * `Klock`: `2.4.13` -> `2.5.2`
* `Core`:
    * New member of `MentionTextSource` - `username`

## 0.38.5

* `Common`:
    * `Version`:
        * `MicroUtils`: `0.9.5` -> `0.9.6`
* `Core`:
    * `Username` got new property `usernameWithoutAt` which will return `username` without leading `@`
* `Utils`:
    * Several new functions for working with deep links:
        * `makeUsernameDeepLinkPrefix`
        * `makeTelegramDeepLink`
        * `makeDeepLink`

## 0.38.4

__This update contains including of [Telegram Bot API 5.7](https://core.telegram.org/bots/api-changelog#january-31-2022)__

* `Core`:
    * Support of new fields `Sticker`
    * Support of new fields `StickerSet`
    * Support of new fields in creating of sticker set and sticker
* `Utils`:
    * Rename `PathedFile` to avoid clash with core file (fix of [#529](https://github.com/InsanusMokrassar/TelegramBotAPI/issues/529))

## 0.38.3

* `Common`:
    * `Version`:
        * `MicroUtils`: `0.9.1` -> `0.9.2`
        * `Klock`: `2.4.10` -> `2.4.12`
        * `UUID`: `0.3.1` -> `0.4.0`
* `API`
    * New extensions `TelegramBot#send*` for media groups with contents

## 0.38.2

* `Common`:
    * `Version`:
        * `MicroUtils`: `0.9.0` -> `0.9.1`
* `API`
    * New extensions `TelegramBot#copyMessages` for media groups

## 0.38.1

* `Core`:
    * `MessageCallbackQuery` (and all implementers as well) has changed the type of `message`: now it is `ContentMessage<MessageContent>` instead of `Message`
    * New type `ForwardFromPublicChatInfo` as extender of `ForwardInfo`:
        * `ForwardFromChannelInfo` now extends `ForwardFromPublicChatInfo`
        * `ForwardFromSupergroupInfo` now extends `ForwardFromPublicChatInfo`
    * New type of events: `UserLoggedIn`
* `Utils`:
    * ([#511](https://github.com/InsanusMokrassar/TelegramBotAPI/issues/511)) New extensions properties (raw fields as in original API) for several types have been added:
        * `Message`
        * `CallbackQuery`
        * `ChosenInlineResult`
        * `InlineQuery`
        * `Poll`

## 0.38.0

_This update contains [Telegram Bot API 5.6](https://core.telegram.org/bots/api-changelog#december-30-2021) implementation_

_This update contains migration onto Kotlin 1.6_

_This update has changed constructors of all `CommonMessage` implementations_


* `Common`:
    * `Version`:
        * `Kotlin`: `1.5.31` -> `1.6.10`
        * `Coroutines`: `1.5.2` -> `1.6.0`
        * `Serialization`: `1.3.1` -> `1.3.2`
        * `Klock`: `2.4.8` -> `2.4.10`
        * `Ktor`: `1.6.5` -> `1.6.7`
        * `MicroUtils`: `0.8.7` -> `0.9.0`
* `Core`:
    * Add `SpoilerTextSource` (as part of `Telegram Bot API 5.6` update)
    * Add support of `protect_content` as a field `protectContent` in all send message requests and parameter in all
      functions related to that requests (as part of `Telegram Bot API 5.6` update)
    * **ALL IMPLEMENTERS OF `CommonMessage` HAS CHANGED THEIR CONSTRUCTOR: NOW THEY GET `hasProtectedContent` instead of
      `forwardable` (inversed) field**
        * `ChannelContentMessageImpl`
        * `ChannelMediaGroupMessage`
        * `CommonMediaGroupMessage`
        * `GroupContentMessage` implementers
            * `ConnectedFromChannelGroupContentMessageImpl`
            * `UnconnectedFromChannelGroupContentMessageImpl`
            * `AnonymousGroupContentMessageImpl`
            * `CommonGroupContentMessageImpl`
        * `PrivateContentMessageImpl`

## 0.37.4

* `Common`:
    * `Version`:
        * `MicroUtils`: `0.8.7` -> `0.8.9`
* `Core`:
    * New `SupergroupEvent` subtype: `MigratedToSupergroup`. This event is sent when a group is converted to a supergroup while bot is in the group.
    * Helper extenstion functions on `ChatEvent` to cast it to `MigratedToSupergroup`.

## 0.37.3 Hotfix of 0.37.2

* `Core`:
    * Fixes in hierarchy (and creating) of messages from channels

---

`0.37.2` changelog:

_This update contains [Telegram Bot API 5.5](https://core.telegram.org/bots/api-changelog#december-7-2021) implementation_

* `Common`:
    * `Version`:
        * `MicroUtils`: `0.8.2` -> `0.8.7`
* `Core`:
    * New request type: `ChatSenderRequest`
        * New request `BanChatSenderChat`
        * New request `UnbanChatSenderChat`
    * `ExtendedPrivateChat` got new properties: `hasPrivateForwards` and `allowCreateUserIdLink` (same as `hasPrivateForwards`)
    * All `ContentMessage` got field `forwardable` (old constructors marked as `Deprecated`)
    * `FromChannelGroupContentMessage` has been divided for two interfaces (and corresponding classes):
        * `ConnectedFromChannelGroupContentMessage` (and `ConnectedFromChannelGroupContentMessageImpl`) for connected to the group channels messages
        * `UnconnectedFromChannelGroupContentMessage` (and `UnconnectedFromChannelGroupContentMessageImpl`) for unconnected channels
* `API`:
    * New extensions `TelegramBot#banChatSenderChat`
    * New extensions `TelegramBot#unbanChatSenderChat`
* `Utils`:
    * Fix of `EntitiesBuilder#linkln`

## 0.37.2 Telegram Bot API 5.5

* `Common`:
    * `Version`:
        * `MicroUtils`: `0.8.2` -> `0.8.7`
* `Core`:
    * New request type: `ChatSenderRequest`
        * New request `BanChatSenderChat`
        * New request `UnbanChatSenderChat`
    * `ExtendedPrivateChat` got new properties: `hasPrivateForwards` and `allowCreateUserIdLink` (same as `hasPrivateForwards`)
    * All `ContentMessage` got field `forwardable` (old constructors marked as `Deprecated`)
    * `ChannelContentMessage` has been divided for two interfaces (and corresponding classes):
        * `ConnectedChannelContentMessage` (and `ConnectedChannelContentMessageImpl`) for connected to the group channels messages
        * `UnconnectedChannelContentMessage` (and `UnconnectedChannelContentMessageImpl`) for unconnected channels
* `API`:
    * New extensions `TelegramBot#banChatSenderChat`
    * New extensions `TelegramBot#unbanChatSenderChat`
* `Utils`:
    * Fix of `EntitiesBuilder#linkln`

## 0.37.1

* `Common`:
    * `Version`:
        * `Serialization`: `1.3.0` -> `1.3.1`
        * `Klock`: `2.4.7` -> `2.4.8`
        * `MicroUtils`: `0.8.1` -> `0.8.2`

## 0.37.0 Telegram Bot API 5.4

**ALL DEPRECATIONS WERE REMOVED**

* `Common`:
    * `Version`:
        * `Klock`: `2.4.6` -> `2.4.7`
        * `Ktor`: `1.6.4` -> `1.6.5`
        * `MicroUtils`: `0.7.3` -> `0.8.1`
* `Core`:
    * Replacement of simple `CreateChatInviteLink` and `EditChatInviteLink` with several new:
        * `CreateChatInviteLinkSimple`
        * `CreateChatInviteLinkWithLimitedMembers`
        * `CreateChatInviteLinkWithJoinRequest`
        * `EditChatInviteLinkSimple`
        * `EditChatInviteLinkWithLimitedMembers`
        * `EditChatInviteLinkWithJoinRequest`
    * New `BotAction`: `ChooseStickerAction`
    * Now requester will throw exceptions related to responses decoding directly instead of wrapping in
      `RequestException`
    * 
* `BehaviourBuilder FSM`:
    * **Incompatible changes** (now generics are used in state machines)
    * `strictlyOn` and `onStateOrSubstate` now are part of `BehaviourContextWithFSMBuilder`

## 0.36.1

* `Common`:
    * `Version`:
        * `MicroUtils`: `0.7.2` -> `0.7.3`
* `API`:
    * Fix `getMyCommands` overloads conflict when no arguments provided
* `Utils`:
    * `buildEntities` DSL now have parameter `separator` to specify `TextSource` that will be inserted between other sources

## 0.36.0

**ALL PREVIOUS DEPRECATIONS HAVE BEEN REMOVED**
**ALL EXTENSION PACKAGES HAS BEEN RENAMES**. Old packages are still available, but will be removed in next major update:

* `tgbotapi.extensions.api` -> `tgbotape.api`
* `tgbotapi.extensions.utils` -> `tgbotape.utils`
* `tgbotapi.extensions.behaviour_builder` -> `tgbotape.behaviour_builder`

* `Common`:
    * `Version`:
        * `Serialization`: `1.2.2` -> `1.3.0`
        * `MicroUtils`: `0.5.28` -> `0.7.2`
        * `Klock`: `2.4.3` -> `2.4.6`
        * `Ktor`: `1.6.3` -> `1.6.4`
* `Core`:
    * `PrivateContentMessageImpl#paymentInfo` now is deprecated and will always be null
    * `PayInlineKeyboardButton#pay` now is deprecated
    * `RowBuilder` and `MatrixBuilder` now are open and available for extending
    * `MatrixBuilder#matrix` will return read-only new list instead of original internal `mutMatrix`
    * Introduced new type of events `SuccessfulPaymentEvent` instead of putting of payment inside of message
    * New type of events union: `PublicChatEvent`. `CommonEvent` is still union of any `ChatEvent`
    * New `AbstractFlowsUpdatesFilter` with default `lazy` realization for all typed flows
    * `FlowsUpdatesFilter` fun now have `onBufferOverflow` and `upstreamUpdatesFlow` as incoming params
        * `DefaultFlowsUpdatesFilter` now use additional `upstreamUpdatesFlow` as source of updates
* `Utils`:
    * Two new dsl:
        * `inlineKeyboard` for creating `InlineKeyboardMarkup`
        * `replyKeyboard` for creating `ReplyKeyboardMarkup`
    * Cast helpers for `Message` (thanks to [madhead](https://github.com/madhead)):
        * `asPossiblyReplyMessage`: tries to cast a `Message` to `PossiblyReplyMessage`, returns `null` if the message is not of that type
        * `requirePossiblyReplyMessage`: casts a `Message` to `PossiblyReplyMessage`, fails if the message is not of that type
        * `whenPossiblyReplyMessage`: tries to cast a `Message` to `PossiblyReplyMessage` and runs the given block of code with it, if the cast is successful
    * New type `WithUser` for unioning of all types with `user`
        * `FromUser` now extends `WithUser`
        * Cast helpers for type `WithUser`: `asWithUser`, `whenWithUser`, `requireWithUser`
* `Behaviour Builder`:
    * New expecters and waiters:
        * `waitShippingQueries`/`onShippingQuery`
        * `waitPreCheckoutQueries`/`onPreCheckoutQuery`
        * `waitChosenInlineResult`/`onChosenInlineResult`
        * `waitPollUpdates`/`onPollUpdates`
* `Behaviour Builder FSM extension`:
    * See [Difference between old Behaviour Builder and new one with FSM](https://telegra.ph/Difference-between-old-Behaviour-Builder-and-new-one-with-FSM-10-18)

## 0.35.9

* `Common`:
    * `Version`:
        * `Kotlin`: `1.5.30` -> `1.5.31`
        * `Klock`: `2.4.1` -> `2.4.2`
        * `MicroUtils`: `0.5.25` -> `0.5.28`
* `Core`:
    * New `BotAction` implementation - `CustomBotAction`
    * `LocationContent` has been divided to two different types: `LiveLocationContent` and `StaticLocationContent`
* `API`:
    * Two new extensions: `TelegramBot#answer` with `CallbackQuery` and `InlineQuery`
* `Behaviour Builder`:
    * All triggers have been changed to use two filters: filter for in subcontext data and filter for incoming data
    * New waiters for edited content
    * New extension `BehaviourContext#followLocation`
    * New factory-functions:
        * `BehaviourContextReceiver`
        * `BehaviourContextAndTypeReceiver`
        * `BehaviourContextAndTwoTypesReceiver`
    * Old API for triggers with the flags like `includeFilterByChatInBehaviourSubContext` have been deprecated

## 0.35.8

* `Common`:
    * `Version`:
        * `MicroUtils`: `0.5.24` -> `0.5.25`
        * `UUID`: `0.3.0` -> `0.3.1`
* `Core`:
    * `MultipartRequestCallFactory` now will use file name as multipart `filename` parameter instead of generated file id
    * New extension `MPPFile#asMultipartFile`
* `API`
    * Fixes in `TelegramBot#withAction`
* `Behaviour Builder`:
    * New extensions `BehaviourContext#commandWithArgs` and `BehaviourContext#onCommandWithArgs`

## 0.35.7

* `Common`:
    * `Version`:
        * `Kotlin`: `1.5.21` -> `1.5.30`
        * `Klock`: `2.3.3` -> `2.4.1`
        * `Ktor`: `1.6.2` -> `1.6.3`
        * `Coroutines`: `1.5.1` -> `1.5.2`
        * `MicroUtils`: `0.5.21` -> `0.5.24`

## 0.35.6

* `Common`:
    * `Version`:
        * `Klock`: `2.3.1` -> `2.3.3`
        * `MicroUtils`: `0.5.19` -> `0.5.21`
* `Core`:
    * All `FlowsUpdatesFilter` flows have been renamed and updated
* `Utils`:
    * Extensions `allSentMessagesFlow` and `allSentMediaGroupsFlow` have been deprecated

## 0.35.5

**MIME TYPES FOR REQUESTS HAVE BEEN DEPRECATED DUE TO REDUNDANCY OF MIME TYPES IN FILES SENDING**

* `Core`:
    * Several new extensions `ByteReadChannel#asStorageFile` and `ByteReadChannelAllocator#asStorageFile`
    * Several new extensions `ByteArray#asMultipartFile`, `ByteReadChannel#asMultipartFile` and
    `ByteReadChannelAllocator#asMultipartFile`
    * New extension `StorageFile#asMultipartFile`
* `API`:
    * New extensions `TelegramBot#downloadFile` for writing of incoming bytes to the file
    * New extensions `TelegramBot#downloadFileStream` and `TelegramBot#downloadFileStreamAllocator` for getting of input
    streams instead of whole bytes arrays
    * Old extensions `TelegramBot#downloadFile` has been replaced to the new package. Migration: replace in your project
    `import dev.inmo.tgbotapi.extensions.api.downloadFile` with `import dev.inmo.tgbotapi.extensions.api.files.downloadFile`
    * `PathedFile#filename` extension has been deprecated, and new property `PathedFile#fileName` has been included
      directly in `PathedFile`
* `Utils`:
    * Add several functions `convertToStorageFile` and extensions `TelegramBot#convertToStorageFile`

## 0.35.4 Hotfix

* `Common`:
    * `Version`:
        * `MicroUtils`: `0.5.18` -> `0.5.19`

## 0.35.3

* `Common`:
    * `Version`:
        * `Klock`: `2.2.0` -> `2.3.1`
        * `Ktor`: `1.6.1` -> `1.6.2`
        * `MicroUtils`: `0.5.16` -> `0.5.18`
* `Core`:
    * **`SimpleRequestCallFactory` and `MultipartRequestCallFactory` became a classes instead of objects to avoid
    collisions in different bots**
    * Support of strongly-typed ietf language codes has been added
* `API`:
    * New extension `TelegramBot#downloadFile` for any `MediaContent`
* `Behaviour Builder`:
    * New provider `defaultCoroutineScopeProvider`
        * Now it is not necessary to provide `CoroutineScope` to `TelegramBot#buildBehaviour`
        extension
    * New `TelegramBot#buildBehaviour` extension with `FlowUpdatesFilter` and `CoroutineScope` with
    default `CoroutineScope`
    * New typealias `SimpleFilter` for unifying triggers filter signatures
         * All waiters got real filters (`SimpleFilter`) and rename old filters as mappers
    * New extensions for `Any`: `as`/`when`/`require` for `WithOptionalLanguageCode` and `WithLanguageCode`

## 0.35.2

* `Common`:
    * `Version`:
        * `Kotlin`: `1.5.20` -> `1.5.21`
        * `Coroutines`: `1.5.0` -> `1.5.1`
        * `Serialization`: `1.2.1` -> `1.2.2`
        * `Klock`: `2.1.2` -> `2.2.0`
        * `Ktor`: `1.6.0` -> `1.6.1`
        * `MicroUtils`: `0.5.15` -> `0.5.16`

## 0.35.1

* `Common`:
    * `Version`:
        * `Kotlin`: `1.5.10` -> `1.5.20`
        * `MicroUtils`: `0.5.6` -> `0.5.15`
* `Core`:
    * New interface `MyCommandsRequest` (also see `Bot API 5.3` below)
    * New extensions `TextSourcesList#make*String` for all parse modes
    * All `MessageContent` subclasses now serializable
    * `ChosenInlineResult` was replaced and modified to be sealed
    * `ChosenInlineResult` now extends `FromUser`
    * Added `Update#sourceUser` method
    * More types assumed as sent by user types now implements `FromUser` interface
    * Added `Any#whenFromUser`, `Any#asFromUser` and`Any#requireFromUser` extensions
    * `MedaGroupUpdate` and its direct extenders `SentMediaGroupUpdate` and `EditMediaGroupUpdate` became
      `sealed interface`s
    * New built-in `RequestException` implementator `GetUpdatesConflict` has been added
* `Behaviour Builder`:
    * ❗️ All triggers (`on*` extensions) have been modified to work in parallel by some marker by default (new parameter
      `markerFactory`, in most cases will work async for different chats)
    * New extensions `telegramBotWithBehaviour`
    * All behaviour builder extensions got new parameter `defaultExceptionsHandler`
    * Class `BehaviourContext` was rewritten as an interface with default realization `DefaultBehaviourContext` and
      factory `BehaviourContext(TelegramBot, CoroutineScope, FlowsUpdatesFilter)`
    * Extension `buildBehaviour` (and all related extensions/functions) for opportunity to pass
      `defaultExceptionsHandler`
    * Trigger `onContentMessage` and waiter `waitContentMessage` now may include media groups
* `API`:
    * All `reply` and subsequent extensions have been replaced in send package
* `Utils`:
    * With class casts like `as*` and `require*` now you may use `when*` with parameter callback
    * Methods of `EntitiesBuilder` now will return builder itself, so you may create sequences like
      `buildEntities { bold("Hello,") + italic(" world") }` directly in `buildEntities` body
    * New extension `TelegramBot#longPollingFlow` has been added with returning value `Flow` with updates
* `Bot API 5.3`:
    * Add type `BotCommandScope`, its serializer `BotCommandScopeSerializer` and all its children
    * New request `DeleteMyCommands` and updates in `GetMyCommands` and `SetMyCommands`
    * Renames according to `And more` of [June 25, 2021](https://core.telegram.org/bots/api-changelog#june-25-2021) update

## 0.35.0

**ALL PREVIOUS DEPRECATIONS HAVE BEEN REMOVED**
**JS PART NOW USE IR COMPILER ONLY**

* `Common`:
    * `Version`:
        * `Kotlin`: `1.4.72` -> `1.5.10`
        * `MicroUtils`: `0.4.36` -> `0.5.6`
        * `Coroutines`: `1.4.3` -> `1.5.0`
        * `Serialization`: `1.1.0` -> `1.2.1`
        * `Klock`: `2.0.7` -> `2.1.2`
        * `UUID`: `0.2.3` -> `0.3.0`
        * `Ktor`: `1.5.4` -> `1.6.0`
* `Core`:
    * `ForceReply` has been renamed to `ReplyForce`
    * `Captioned` and `Explained` interfaces have been removed
    * `RecordAudioAction` and `UploadAudioAction` (and all related to these actions functionality) have been removed
    * `TextSource` interface and all related things have been replaced
    * `CallbackQuery` interface and all its extenders/implementers become `sealed`
    * `InputMedia` interface and all its extenders/implementers become `sealed`
    * `ParseMode` interface and all its extenders/implementers become `sealed`
    * `ChatMember` becomes `sealed`
    * `KeyboardMarkup` becomes `sealed`
    * `LeftChatMember` and `MemberChatMember` become interfaces. All their code were replaced to the `*Impl` classes
    * Most of `sealed` classes have been modified to be interfaces
    * Most serializers becomes public, but they are still `RistFeature`
    * For `EntitiesBuilder` multilevel text sources builders with callback have been added

## 0.34.1

* `Common`:
    * `Version`:
        * `ktor`: `1.5.3` -> `1.5.4`
        * `MicroUtils`: `0.4.35` -> `0.4.36`
* `Core`
    * Fix in creating of text sources list

## 0.34.0

_**It is recommended to use [0.34.1](https://github.com/InsanusMokrassar/TelegramBotAPI/releases/tag/0.34.1) version due to the bug in 0.34.0 related to rewriting of `TextSource`s creating mechanism.**_

**UPDATE UP TO Telegram Bot API 5.2**

_**ALL OLD DEPRECATIONS WERE REMOVED**_

* `Core`:
    * Type `ChatType` has been added
    * New `ExtendedChat` for unknown messages `UnknownExtendedChat` has been added
    * `SendInvoice#startParameter` becomes optional and replaced in `SendInvoice` constructor
    * New interface `CommonSendInvoiceData` has been added
        * Fields `CommonSendInvoiceData#maxTipAmount` and `CommonSendInvoiceData#suggestedTipAmounts` have been added
    * New type `InputInvoiceMessageContent` has been added
    * New interface `TextedWithTextSources` on top of `Texted` interface
        * Interface `TextedInput` now extends `TextedWithTextSources` with overriding of `textSources` field as not
          nullable
        * `textSources` become main field in `TextedInput`
            * **MIGRATION** Remove all `import dev.inmo.tgbotapi.CommonAbstracts.textSources` in your project
            * `textEntities` become are calculable property in `TextedInput`
  * Interface `Captioned` and `CaptionedInput` now is deprecated
      * Most of captions usages were replaced with texts
  * Interface `Explained` and `ExplainedInput` now is deprecated
      * Most of captions usages were replaced with texts
    * Interface `VoiceChatEvent` now is `CommonEvent`
  * Mechanism of `RawMessageEntity` converting were fully rewritten

## 0.33.4

* `Common`:
    * `Version`:
        * `uuid`: `0.2.3` -> `0.2.4`
        * `MicroUtils`: `0.4.33` -> `0.4.35`
* `Core`:
    * All `TextSource` implementators have become `Serializable`
        * New serializer `TextSourceSerializer`
    * Interface`FromUserMessage` now extends `Message`
    * New interface `FromUser`
        * Interface `FromUserMessage` now extends `FromUser`
* `Extensions Utils`
    * Fixes in `parseCommandsWithParams`

## 0.33.3

* `Common`:
    * `Version`:
        * `MicroUtils`: `0.4.32` -> `0.4.33`
        * `Ktor`: `1.5.2` -> `1.5.3`
* `API`:
    * Bot actions DSL (fix for [#358](https://github.com/InsanusMokrassar/TelegramBotAPI/issues/358))
* `Behaviour Builder`:
    * Rewrite logic of `doInSubContextWithUpdatesFilter` and `doInSubContextWithFlowsUpdatesFilterSetup` extensions
    * All triggers now work with `stopOnCompletion` set up to `false`

## 0.33.2

* `Common`:
    * `Version`:
        * `MicroUtils`: `0.4.30` -> `0.4.32`
* `Behaviour Builder`:
    * New typealias `MediaGroupFilter` has been added for `MediaGroup` expectators
    * Several typealiases became `suspend`:
        * `CallbackQueryMapper`
        * `ChatMemberUpdatedMapper`
        * `InlineQueryMapper`
    * Commands got an additional parameter - `additionalFilter`. It will be called when all command filters were passed

## 0.33.1

* `Common`:
    * `Version`:
        * `Kotlin`: `1.4.31` -> `1.4.32`
        * `MicroUtils`: `0.4.29` -> `0.4.30`
        * `Klocks`: `2.0.6` -> `2.0.7`
* `Utils Extensions`:
    * Add extensions `parseCommandsWithParams`

## 0.33.0

**UPDATE UP TO Telegram Bot API 5.1**
_**ALL DEPRECATIONS WERE REMOVED**_

* `Common`:
    * `Version`:
        * `MicroUtils`: `0.4.28` -> `0.4.29`
* `Core`:
    * `AdministratorChatMemberSerializer` and `ChatMemberSerializer` has changed their visibility: they are public for now
    * Add `ChatInviteLinkRequest` with subrequests like `KnownChatInviteLinkRequest`
    * Add `CreateChatInviteLink`/`EditChatInviteLink`/`RevokeChatInviteLink` requests
    * Update `KickChatMember` to include `revokeMessages` flag
    * Update `PromoteChatMember` to include `canManageVoiceChats` and `canManageChat` flags
    * Add `ChatInviteLink` object
        * Add `PrimaryInviteLink` for `ChatInviteLink` with `isPrimary == true`
        * Add `CommonInviteLink` for `ChatInviteLink` with `isPrimary == false`
    * `AdministratorChatMemberSerializer` has been set as public for several versions
    * `ChatMemberSerializer` has been set as public for several versions
    * Add `ChatMemberUpdated`
    * Add `MessageAutoDeleteTimerChanged`
    * Add `VoiceChatEvent`
        * Add `VoiceChatEnded`
        * Add `VoiceChatParticipantsInvited`
    * Add `VoiceChatStarted`
    * Add `ChatMemberUpdatedUpdate`
        * Add `CommonChatMemberUpdatedUpdate`
        * Add `MyChatMemberUpdatedUpdate`
* `API`:
    * All API extensions has been updated
* `Behaviour Builder`:
    * Now content triggers and expectators will wait for channel posts too
    * New waiters and triggers for `ChatMemberUpdated` and its variations

## 0.32.9

* `Common`:
    * `Version`:
        * `Kotlin`: `1.4.30` -> `1.4.31`
        * `Ktor`: `1.5.1` -> `1.5.2`
        * `MicroUtils`: `0.4.26` -> `0.4.28`
        * `Coroutines`: `1.4.2` -> `1.4.3`

## 0.32.8

* `Common`:
    * `Version`:
        * `Serialization`: `1.1.0-RC` -> `1.1.0`
        * `MicroUtils`: `0.4.25` -> `0.4.26`

## 0.32.7

* `Core`:
    * New variable `LeftRestrictionsChatPermissions` and `RestrictionsChatPermissions`
* `Extensions Utils`:
    * `DiceAnimationType` class casts
* `Behaviour Builder`:
    * Now `doInSubContextWithUpdatesFilter` and `doInSubContext` will automatically subscribe on updates of parent
      `BehaviourContext`
    * `doInSubContextWithFlowsUpdatesFilterSetup`, `doInSubContextWithUpdatesFilter` and `doInSubContext` got new
      parameter `stopOnCompletion` to be able to disable stopping of behaviour context on finishing

## 0.32.6

* `Common`:
    * `Version`:
        * `MicroUtils`: `0.4.24` -> `0.4.25`
* `Extensions API`:
    * New extension `TelegramBot#replyWithDice`
* `Extensions Utils`:
    * `SlotMachineReelImages` has been renamed to `SlotMachineReelImage`
    * `SlotMachineReelImage` got two built-in parameters: `text` and `number`
    * New extension `String#asSlotMachineReelImage`

## 0.32.5

* `Core`:
    * Add `mention` variants for user ids and receiver variants ([#294](https://github.com/InsanusMokrassar/TelegramBotAPI/issues/294))
    * Now `AbstractRequestCallFactory` will set up one-second delay for zero timeouts in `GetUpdate` requests
    * Several extensions for `TelegramBotAPI` like `retrieveAccumulatedUpdates` have been added as a solution for
    [#293](https://github.com/InsanusMokrassar/TelegramBotAPI/issues/293)
    * Links for `tg://user?id=<user_id>` have been updated ([#292](https://github.com/InsanusMokrassar/TelegramBotAPI/issues/292))
    * All usages of captions or texts in resends and same things have been replaced with `textSources`
    * Global `defaultParseMode` has been added ([#291](https://github.com/InsanusMokrassar/TelegramBotAPI/issues/291))

## 0.32.4

* `Common`:
    * `Version`:
        * `Kotlin`: `1.4.21` -> `1.4.30`
        * `Klock`: `2.0.4` -> `2.0.6`
        * `MicroUtils`: `0.4.23` -> `0.4.24`
* `Core`:
    * Renames:
        * `ChannelMessage` -> `ChannelContentMessage`
        * `PublicMessage` -> `PublicContentMessage`
            * `GroupMessage` -> `GroupContentMessage`
                * `FromChannelGroupMessage` -> `FromChannelGroupContentMessage`
                * `AnonymousGroupMessage` -> `AnonymousGroupContentMessage`
                * `CommonGroupMessage` -> `CommonGroupContentMessage`
        * `PrivateMessage` -> `PrivateContentMessage`
* `Extensions Utils`:
    * Renames of extensions in `ClassCasts` according to changes in `Core`

## 0.32.3

* `Behaviour Builder`:
    * Add expectators and waiters for inline queries

## 0.32.2

* `Core`:
    * Fix of [#275](https://github.com/InsanusMokrassar/TelegramBotAPI/issues/275)

## 0.32.1

* `Core`:
    * Fix of [#272](https://github.com/InsanusMokrassar/TelegramBotAPI/issues/272)
* `Utils`:
    * Fix of [#273](https://github.com/InsanusMokrassar/TelegramBotAPI/issues/273)

## 0.32.0

**THIS UPDATE CONTAINS BREAKING CHANGES**

* `Common`:
    * `Version`:
        * `MicroUtils`: `0.4.16` -> `0.4.23`
        * `Klock`: `0.2.3` -> `0.2.4`
        * `Ktor`: `1.5.0` -> `1.5.1`
* `Core`:
    * **BREAKING CHANGE** Now `MediaGroupMessage` have a generic type related to `MediaGroupContent`
        * Methods and types related to `MediaGroupMessage` have been modified according to their meanings
    * **Important Change** `FlowsUpdatesFilter` now is an interface. Old class has been renamed to
      `DefaultFlowsUpdatesFilter` and factory method `FlowsUpdatesFilter` has been added
    * **PASSPORT** Full support of `Telegram Passport API`
        * `PassportData`
        * All variants of `EncryptedPassportElement`
        * All variants of `SecureValue`
        * All variants of `PassportElementError`
        * New request `SetPassportDataErrors`
        * `Credentials`:
            * `EncryptedCredentials`
            * `DeryptedCredentials`
            * `EndDataCredentials`
* `Behaviour Builder`:
    * Trigger and expectation extensions for `MessageContent` (`onContentMessage` and `waitContentMessage`)
    * `onMediaGroup` has been replaced
    * `waitMediaGroup` has been added
    * `onVisualMediaGroup` now is just an alternative to `onVisualGallery`
    * `command` and `onCommand` expectations has been added for commands `String` variant
    * New extensions `BehaviourContext#oneOf`, `BehaviourContext#parallel` and `Deferred<T>#withAction`
    * Several renames:
        * `waitAudioMediaGroup` -> `waitAudioMediaGroupContent`
        * `waitDocumentMediaGroup` -> `waitDocumentMediaGroupContent`
        * `waitMediaGroup` -> `waitAnyMediaGroupContent`
        * `waitVisualMediaGroup` -> `waitVisualMediaGroupContent`
    * New extensions `BehaviourContext#waitPassportMessagesWith` and `BehaviourContext#waitAnyPassportMessages`
    * New extensions `BehaviourContext#onPassportMessage` and `BehaviourContext#onPassportMessageWith`
* `Utils`:
    * New `ClassCasts` for
        * `Message`
        * **PASSPORT** `EncryptedPassportElement`
        * **PASSPORT** `PassportElementError`
        * **PASSPORT** `SecureValue`
    * Several tools for decryption have been added:
        * `AESDecryptor` is available for `JVM` platform
        * Extensions `EncryptedCredentials#decryptWithPKCS8PrivateKey` are available for `JVM`
        platform
        * Extensions `EndDataCredentials#decryptData` and `FileCredentials#decryptFile` have been added
        * Several extensions `createDecryptor`
        * Several extensions `doInDecryptionContextWithPKCS8Key`
    * New extension `Flow#passportMessages`
    * In most of webhook setting up functions/methods now available parameter `mediaGroupsDebounceTimeMillis`
* `API`:
    * **PASSPORT** New extensions `TelegramBot#setPassportDataErrors`

## 0.31.0

**THIS UPDATE CONTAINS BREAKING CHANGES**

* `Common`:
    * **ALL DEPRECATIONS CREATED SINCE 0.30.0 WERE REMOVED**
* `Behaviour Builder`:
    * Extension `TelegramBot#buildBehaviour` have changed its return value: now it is `Job` instead of
      `FlowsUpdatesFilter`
* `Utils`
    * New extensions `TelegramBot#longPolling` were added as new recommended way to start getting updates via long
      polling
        * Old extensions `RequestsExecutor#startGettingFlowsUpdatesByLongPolling` has been deprecated

## 0.30.13

* `Common`:
    * `Version`:
        * `MicroUtils`: `0.4.15` -> `0.4.16`
* `Core`:
    * New variable `FlowsUpdatesFilter#allUpdatesWithoutMediaGroupsGroupingFlow` which will contains updates without
      `SentMediaGroupUpdate`
* `Utils`:
    * Extensions for `ResendableContent` has been added
    * Extensions for `TextSource` has been added
* `Behaviour Builder`:
    * Project has been created :)

## 0.30.12

* `Utils`:
    * Class casts has been added. Now you can write something like `message.asGroupMessage() ?.let { ... }` instead of
    `(message as? GroupMessage<*>) ?.let { ... }`

## 0.30.11

* `Common`:
    * `Version`:
        * `MicroUtils`: `0.4.11` -> `0.4.15`
        * `Klock`: `2.0.1` -> `2.0.3`
        * `Ktor`: `1.4.3` -> `1.5.0`
* `Core`:
    * All bot actions got functions for short calling, like `recordVideo` for `RecordVideoNote`
    * All bot actions got class-cast shortcuts

## 0.30.10

* `Common`:
    * `Version`:
        * `Kotlin`: `1.4.20` -> `1.4.21`
        * `Klock`: `2.0.0` -> `2.0.1`
        * `Ktor`: `1.4.2` -> `1.4.3`
        * `MicroUtils`: `0.4.6` -> `0.4.11`
* `API Extensions`:
    * New function `buildBot`

## 0.30.9

* `Common`:
    * `Version`:
        * `UUID`: `0.2.2` -> `0.2.3`
        * `Coroutines`: `1.4.1` -> `1.4.2`
        * `MicroUtils`: `0.4.3` -> `0.4.6`
* `Core`:
    * Add `BowlingDiceAnimationType`

## 0.30.8

* `Common`:
    * `Version`:
        * `Kotlin`: `1.4.10` -> `1.4.20`
        * `Klock`: `1.12.1` -> `2.0.0`
        * `MicroUtils`: `0.4.1` -> `0.4.3`

## 0.30.7

* `Common`:
    * `Version`:
        * `MicroUtils`: `0.4.0` -> `0.4.1`
* `Core`:
    * `TelegramAPIUrlsKeeper` will fix ending of host url since this version
    * New mechanisms in`PowLimiter` and `CommonLimiter` has been added
    * New builder `KtorRequestsExecutorBuilder`
        * New function `telegramBot`
* `Utils`:
    * Simple function `telegramBot(TelegramAPIUrlsKeeper)` has been deprecated with replacement by almost the same
    function in `Core`

## 0.30.6

* `Core`
    * `TextSource` properties has been renamed:
        * `asMarkdownSource` -> `markdown`
        * `asMarkdownV2Source` -> `markdownV2`
        * `asHtmlSource` -> `html`
    * `PrivateChat` override `id` property with type `UserId`
    * Several new extensions and functions in links creation:
        * New function `makeUsernameLink` with parameter `String`
            * New extension `Username#link` and function `makeLink(Username)`
        * Function `makeLinkToMessage` now able to get any type of chat
            * New extension `Message#link`
        * Old functions `makeLinkToAddStickerSet...` has been deprecated:
            * `makeLinkToAddStickerSet`
            * `makeLinkToAddStickerSetInMarkdownV2`
            * `makeLinkToAddStickerSetInMarkdown`
            * `makeLinkToAddStickerSetInHtml`

## 0.30.5

* `Common`:
    * `Version`:
        * `MicroUtils`: `0.3.3` -> `0.4.0`
* `Core`:
    * Mechanism of `ChatMember` serialization has been changed
        * Since this version any `ChatMember` can be serialized (even outside in case it marked by `@Serializable`)
        * Since this version any `ChatMember` (included in this project) can be deserialized in common way
    * `User` property `id` has changed its type: now it is `UserId` (under the hood it is the same as `ChatId`)

## 0.30.4

* `Common`:
    * `Version`:
        * `MicroUtils`: `0.3.1` -> `0.3.3`
* `Core`:
    * `MultilevelTextSource#textSources` has been safely renamed to `subsources`
    * `TextContent#fullEntitiesList` has been deprecated
    * Now `TextContent` implements `TextedInput`
        * `TextContent#entities` has been deprecated
    * `GroupEventMessage` now overrides `chatEvent` with type `GroupEvent`
    * `SupergroupEventMessage` now overrides `chatEvent` with type `SupergroupEvent`
    * Any `ChatEventMessage` now have generic type of its `chatEvent` (just like messages)
* `Utils`:
    * Old extensions related to chat events are deprecated:
        * `Flow<ChatEventMessage<*>>#divideBySource`
        * `Flow<ChatEventMessage<*>>#onlyChannelEvents`
        * `Flow<ChatEventMessage<*>>#onlyGroupEvents`
        * `Flow<ChatEventMessage<*>>#onlySupergroupEvents`
    * A lot of extensions for `Flow<ChatEventMessage>` has been added:
        * `FlowsUpdatesFilter#events`
        * `FlowsUpdatesFilter#channelEvents`
        * `FlowsUpdatesFilter#groupEvents`
        * `FlowsUpdatesFilter#supergroupEvents`
        * And a lot of other filters with specific types

## 0.30.3

* `Common`:
    * `Version`:
        * `MicroUtils`: `0.3.0` -> `0.3.1`
* `Core`:
    * New type of requests exceptions `TooMuchRequestsException`. In fact it will be rare case when you will get this
    exception
    * `EmptyLimiter` has been renamed to `ExceptionsOnlyLimiter` and currently will stop requests after
    `TooMuchRequestsException` happen until retry time is actual
        * Now `ExceptionsOnlyLimiter` (previously `EmptyLimiter`) is a class
    * `AbstractRequestCallFactory` currently will not look at the response and wait if it have `RetryAfter` error. New
    behaviour aimed on delegating of this work to `RequestsLimiter`

## 0.30.2

* `Common`:
    * `Version`:
        * `Ktor`: `1.4.1` -> `1.4.2`
* `Core`:
    * New sealed class `SetWebhookRequest` which can be used in `SetWebhook` requests
* `Utils`:
    * Extensions `setWebhookInfoAndStartListenWebhooks` has been united in one extension with `SetWebhookRequest`
    incoming parameter

## 0.30.1

* `Common`:
    * `Version`:
        * `MicroUtils`: `0.2.7` -> `0.3.0`
* `Utils`:
    *  Builder-style DSL for text sources - `buildEntities` (thanks to [djaler](https://github.com/djaler))

## 0.30.0 Bot API 5.0

**THIS UPDATE CONTAINS A LOT OF BREAKING CHANGES. PLEASE, BE CAREFUL ON UPGRADING OF YOUR PROJECT**

* `Common`:
    * `Version`:
        * `Coroutine`: `1.4.0` -> `1.4.1`
        * **NEW** `MicroUtils`: `0.2.7`
* `Core`:
    * Support of `logOut` method (`LogOut` object as a `Request`)
    * Support of `close` method (`Close` object as a `Request`)
    * `SetWebhook` updates:
        * New field `ipAddress`. It works the same as `ip_address` in [setWebhook](https://core.telegram.org/bots/api#setwebhook)
        section
        * New field `dropPendingUpdates`. It works the same as `drop_pending_updates` in [setWebhook](https://core.telegram.org/bots/api#setwebhook)
        section
    * New field `ExtendedPrivateChat#bio`
    * New data class `ChatLocation`
    * New field `UnbanChatMember#onlyIfBanned`
    * New fields `ExtendedChannelChat#linkedGroupChatId` and `ExtendedSupergroupChat#linkedChannelChatId`
    * New fields `ExtendedSupergroupChat#location`
    * New fields `AudioFile#fileName` and `VideoFile#fileName`
    * New fields `SendDocument#disableContentTypeDetection` and `InputMediaDocument#disableContentTypeDetection`
    * New request `UnpinAllChatMessages`
    * New parameter for `unpinChatMessage` method: `messageId`
    * New dice type `FootballDiceAnimationType`
    * Limits for dices has been changed
    * `commonDiceResultLimit` has been deprecated
    * New field `DiceAnimationType#valueLimits`
    * Locations updates:
        * New interface `Headed` with property `heading`
        * New interface `HorizontallyAccured` with property `horizontalAccuracy`
        * New interface `ProximityAlertable` with property `proximityAlertRadius`
        * `Location` class has been separated:
            * `StaticLocation` for static locations
            * `LiveLocation` for live locations
        * Property `Livable#livePeriod` now use typealias type `Seconds` (the same by meaning - `Int`)
        * `EditLocationMessage` now extends `Locationed`, `HorizontallyAccured`, `ProximityAlertable` and `Headed` interfaces
            * New properties in `EditChatMessageLiveLocation`: `horizontalAccuracy`, `heading`, `proximityAlertRadius`
            * New properties in `EditInlineMessageLiveLocation`: `horizontalAccuracy`, `heading`, `proximityAlertRadius`
        * Main constructor of `SendLocation` now is internal. Instead of that currently available next factories:
            * `SendLocation` - sending of static location without live parameters
            * `SendStaticLocation` - sending of static location without live parameters
            * `SendLiveLocation` - sending of live location with live parameters
        * `PositionedSendMessageRequest` now extends `Locationed`
        * `LocationContent#createResend` now can create `LiveLocation`
    * Support of `ProximityAlertTriggered`. It is `CommonEvent`
    * Property `pollQuestionTextLength` now have maximum up to `300`
    * Anonymous Admins:
        * New field `AdministratorChatMember#isAnonymous`
    * Several new interfaces of messages:
        * `SignedMessage` - any message which possibly have `authorSignature`
        * `WithSenderChatMessage` - any message which have `senderChat`. Property `senderChat` is not-nullable due to
        separation of implementators
        * `PublicMessage` - all channel messages have property `val chat: PublicChat` instead of common `val chat: Chat`
            * `ChannelMessage` - all channel messages have property `val chat: ChannelChat` instead of common `val chat: Chat`
                * Old `ChannelMessage` was safely renamed to `ChannelMessageImpl` (old name was set as typealias and deprecated)
            * `GroupMessage` - all group messages have property `val chat: GroupChat` instead of common `val chat: Chat`
                * `FromChannelGroupMessage` - instances should have property `val channel: ChannelChat`
                * `AnonymousGroupMessage` - instances may have setup property `authorSignature`
                * `CommonGroupMessage` - just common message
            * `PrivateMessage` - works like previous `CommonMessageImpl`
            * Previous `CommonMessageImpl` safely renamed to `PrivateMessageImpl`
    * New property `PromoteChatMember#isAnonymous`
    * Update all classes which must have `entities`/`caption_entities` fields
    * New request `CopyMessage`
    * New extension `List<TextSource>#makeString` for more comfortable work with new api with entities
    * Support for Google Places identifiers for venues
    * New extensions for text sources separating:
        * `List<TextSource>#separateForMessage`
        * `List<TextSource>#separateForCaption`
        * `List<TextSource>#separateForText`
    * Rewritten work with text sources and text parts:
        * Now any `Message` type with entities will have full list of entities. That means that parts without any
        formatter entities will use `RegularTextSource`
        * `MultilevelTextSource#textParts` has been deprecated. Now each `MultilevelTextSource` have its own
        `textSources` list
    * New dsl for creating of `TextSource` lists
    * Built-in `handleSafely` and `ExceptionHandler` is deprecated
    * New common factories for `StorageFile`
* `API`:
    * Extensions `TelegramBot#pinChatMessage` now support any `Chat` and `Message`s from any `Chat`
    * New extensions `TelegramBot#unpinAllChatMessages`
    * Extensions `TelegramBot#promoteChatMember` got `isAnonymous` parameter
    * All old api methods has been actualized to their analogs in `Core`
    * All `telegramBot` with `token: String` got `apiUrl` parameter
    * Factory `telegramBotWithCustomClientConfig` has been renamed to `telegramBot`

## 0.29.4

* `Core`:
    * `diceResultLimit` now is deprecated, use `commonDiceResultLimit` instead
    * New extension `slotMachineDiceResultLimit`
* `Utils`:
    * New enum `SlotMachineReelImages`
    * New extension `Int#asSlotMachineReelImage`
    * New data class `SlotMachineResult`
        * New extension `Dice#calculateSlotMachineResult`

## 0.29.3

* `Common`:
    * Version updates:
        * `Serialization`: `1.0.0` -> `1.0.1`
* `Core`:
    * New annotation `RiskFeature`. This annotation will be applied to the things which contains unsafe types usage
        * `SendMediaGroup` factory now marked with `RiskFeature`
    * Media groups updates:
        * New functions `SendPlaylist`
        * New functions `SendDocumentsGroup`
        * New functions `SendVisualMediaGroup`
    * New type `VisualMediaGroupMemberInputMedia : MediaGroupMemberInputMedia`
        * `InputMediaPhoto` now implements `VisualMediaGroupMemberInputMedia` instead of `MediaGroupMemberInputMedia`
        * `InputMediaVideo` now implements `VisualMediaGroupMemberInputMedia` instead of `MediaGroupMemberInputMedia`
    * New type `VisualMediaGroupContent : MediaGroupContent`
        * `PhotoContent` now implements `VisualMediaGroupContent` instead of `MediaGroupContent`
        * `VideoContent` now implements `VisualMediaGroupContent` instead of `MediaGroupContent`
    * New type `AudioMediaGroupContent : MediaGroupContent`
        * `AudioContent` now implements `AudioMediaGroupContent` instead of `MediaContent` and `CaptionedInput`
    * New type `DocumentMediaGroupContent : MediaGroupContent`
        * `DocumentContent` now implements `DocumentMediaGroupContent` instead of `MediaContent` and `CaptionedInput`
    * New type `AudioMediaGroupMemberInputMedia : MediaGroupMemberInputMedia`
        * `InputMediaAudio` now implements `AudioMediaGroupMemberInputMedia`
    * New type `DocumentMediaGroupMemberInputMedia : MediaGroupMemberInputMedia`
        * `InputMediaDocument` now implements `DocumentMediaGroupMemberInputMedia`
    * New extension `AudioFile#toInputMediaAudio`
    * `AudioContent` now implements `MediaGroupContent`
    * New extension `DocumentFile#toInputMediaDocument`
    * `DocumentContent` now implements `MediaGroupContent`
    * New dice type `SlotMachineDiceAnimationType`
    * New extension `TelegramMediaFile#asDocumentFile`
    * New extension `VideoFile#toInputMediaVideo`
    * New exception `WrongFileIdentifierException`
    * Extension `String#toInputMediaFileAttachmentName` now is deprecated
    * Property `ThumbedInputMedia#thumbMedia` now is deprecated
* `API`:
    * New extensions for media groups:
        * `TelegramBot#sendPlaylist`
        * `TelegramBot#replyWithPlaylist`
        * `TelegramBot#sendDocumentsGroup`
        * `TelegramBot#replyWithDocumentsGroup`
        * `TelegramBot#sendVisualMediaGroup`
        * `TelegramBot#replyWithVisualMediaGroup`
* `Utils`:
    * New extensions for `Flow`s:
        * `Flow<SentMediaGroupUpdate>#mediaGroupVisualMessages`
        * `Flow<SentMediaGroupUpdate>#mediaGroupAudioMessages`
        * `Flow<SentMediaGroupUpdate>#mediaGroupDocumentMessages`
    * New extensions for `FlowsUpdatesFilter`:
        * `FlowsUpdatesFilter#audioMessagesWithMediaGroups`
        * `FlowsUpdatesFilter#mediaGroupAudioMessages`
        * `FlowsUpdatesFilter#documentMessagesWithMediaGroups`
        * `FlowsUpdatesFilter#mediaGroupDocumentMessages`
        * `FlowsUpdatesFilter#mediaGroupVisualMessages`

## 0.29.2

* `Common`:
    * Version updates:
        * `Coroutines`: `1.3.9` -> `1.4.0`
    * Internal broadcast channels were replaced with `SharedFlow`
* `TelegramBotAPI-extensions-utils`:
    * Extension `ReceiveChannel#debounceByValue` has been deprecated

## 0.29.1

* `Common`:
    * Version updates:
        * `Serialization`: `1.0.0-RC2` -> `1.0.0`

## 0.29.0

* **THIS VERSION CONTAINS BREAKING CHANGES**
* ***PROJECT PACKAGES WERE CHANGED***
    * Packages in the whole project were changed `com.github.insanusmokrassar.TelegramBotAPI` -> `dev.inmo.tgbotapi`
    * Project group in repositories were changed: `com.github.insanusmokrassar` -> `dev.inmo`
    * Migration ([Examples migration](https://github.com/InsanusMokrassar/TelegramBotAPI-examples/pull/11)):
        1. Change implementation in your gradle files:
            * `implementation "com.github.insanusmokrassar:TelegramBotAPI-core:*"` -> `implementation "dev.inmo:tgbotapi.core:*"`
            * `implementation "com.github.insanusmokrassar:TelegramBotAPI-extensions-utils:*"` -> `implementation "dev.inmo:tgbotapi.extensions.utils:*"`
            * `implementation "com.github.insanusmokrassar:TelegramBotAPI-extensions-api:*"` -> `implementation "dev.inmo:tgbotapi.extensions.api:*"`
            * `implementation "com.github.insanusmokrassar:TelegramBotAPI:*"` -> `implementation "dev.inmo:tgbotapi:*"`
        2. Replace packages `com.github.insanusmokrassar.TelegramBotAPI` in the whole project by `dev.inmo.tgbotapi`
        

* `TelegramBotAPI-core`:
    * Now in forward info you can get `ForwardFromSupergroupInfo`
    * **BREAKING CHANGE** `SendVoice` factory function has changed its signature: now it have now `thumb`
    (according to the [documentation](https://core.telegram.org/bots/api#sendvoice))
    * `AudioFile` now can be converted to `VoiceFile`
    * `VoiceFile` now can be converted to `AudioFile`
* `TelegramBotAPI-extensions-api`:
    * ALL REQUESTS EXECUTOR USAGES WERE REPLACED WITH `TelegramBot` TYPEALIAS. It should not bring any break changes
    * Internal changes of `sendRegularPoll` and `sendQuizPoll` extensions
    * Variable `defaultLivePeriodDelayMillis` now is public
    * All `send` extensions for `TelegramBot` got their `reply` variations (issue [#144](https://github.com/InsanusMokrassar/TelegramBotAPI/issues/144))
    * A lot of `send` extensions for `TelegramBot` got their variation with `Chat` instead of `ChatIdentifier`

## 0.28.4

* `Common`:
    * Version updates:
        * `Ktor`: `1.4.0` -> `1.4.1`
* `TelegramBotAPI-core`
    * Interface `GroupEventMessage` has been added ([#140](https://github.com/InsanusMokrassar/TelegramBotAPI/pull/140))
        * Old `GroupEventMessage` was renamed to `CommonGroupEventMessage` ([#140](https://github.com/InsanusMokrassar/TelegramBotAPI/pull/140))
    * Interface `SupergroupEventMessage` has been added ([#140](https://github.com/InsanusMokrassar/TelegramBotAPI/pull/140))
        * Old `SupergroupEventMessage` was renamed to `CommonSupergroupEventMessage` ([#140](https://github.com/InsanusMokrassar/TelegramBotAPI/pull/140))
    * Any `GroupEventMessage` now have `from` field ([#140](https://github.com/InsanusMokrassar/TelegramBotAPI/pull/140))
* `TelegramBotAPI-extensions-utils`
    * Extensions `Flow<ChatEventMessage>#onlyGroupEvents` and `Flow<ChatEventMessage>#onlySupergroupEvents` now returns
    `CommonGroupEventMessage` and `CommonSupergroupEventMessage`

## 0.28.3

* Common:
    * Version updates:
        * `Klock`: `0.12.0` -> `0.12.1`
        * `Kotlin serialization`: `1.0.0-RC` -> `1.0.0-RC2` (dependency `kotlinx-serialization-core` was replaced with
        `kotlinx-serialization-json` due to [kotlinx.serialization library update](https://github.com/Kotlin/kotlinx.serialization/blob/master/CHANGELOG.md#100-rc2--2020-09-21))
* `TelegramBotAPI-core`:
    * All `InlineQueryResult` has changed their type of id for more obvious relation between `InlineQueryResult#id` and
    `ChosenInlineResult#resultId`: `String` -> `InlineQueryIdentifier`
* `TelegramBotAPI-extensions-utils`:
    * Several extensions for updates flows based on `InlineQueryUpdate` has been added:
        * `Flow<InlineQueryUpdate>#onlyBaseInlineQueriesWithUpdates`
        * `Flow<InlineQueryUpdate>#onlyBaseInlineQueries`
        * `Flow<InlineQueryUpdate>#onlyLocationInlineQueriesWithUpdates`
        * `Flow<InlineQueryUpdate>#onlyLocationInlineQueries`
    * Several extensions for updates flows based on `ChosenInlineResultUpdate` has been added:
        * `Flow<ChosenInlineResultUpdate>.onlyBaseChosenInlineResultsWithUpdates`
        * `Flow<ChosenInlineResultUpdate>.onlyBaseChosenInlineResults`
        * `Flow<ChosenInlineResultUpdate>.onlyLocationChosenInlineResultsWithUpdates`
        * `Flow<ChosenInlineResultUpdate>.onlyLocationChosenInlineResults`

## 0.28.2

* `TelegramBotAPI-extensions-utils`:
    * Several commands shortcuts for `Flow<ContentMessage<TextContent>>` has been added:
        * `filterExactCommands`
        * `filterCommandsInsideTextMessages`
        * `filterCommandsWithArgs`
    * Extension `Flow<BaseSentMessageUpdate>.filterCommandsWithArgs` has changed its signature: now it will also have
    original message paired with list of text sources
    * Shortcut method `commonMessages` for `onlyCommonMessages`
    * Shortcuts `onlySentViaBot` and `withoutSentViaBot` now are extensions for any `Flow` with types which implementing
    `ContentMessage`

## 0.28.1

* Common:
    * Versions updates:
        * `Kotlin`: `1.4.0` -> `1.4.10`
        * `UUID`: `0.2.1` -> `0.2.2`
* `TelegramBotAPI-core`:
    * `ExceptionHandler` has changed its incoming type: `Exception` -> `Throwable`
        * `handleSafely` has changed its signature
        * `executeUnsafe` has changed its signature

## 0.28.0

* **THIS VERSION CONTAINS BREAKING CHANGES**
* ***PROJECT PACKAGES WERE CHANGED***
    * Project `TelegramBotAPI` -> `TelegramBotAPI-core`
    * Project `TelegramBotAPI-all` -> `TelegramBotAPI`

* `Common`:
    * Version updates:
        * `Kotlin`: `1.3.72` -> `1.4.0`
        * `Coroutines`: `1.3.8` -> `1.3.9`
        * `Serialization`: `0.20.0` -> `1.0.0-RC`
        * `Klock`: `1.11.14` -> `1.12.0`
        * `UUID`: `0.1.1` -> `0.2.1`
        * `Ktor`: `1.3.2` -> `1.4.0`
    * `buildMimeType` function now is cache-oriented getter which will save already got mime types into internal map
    * All deprecations from previous versions were removed
* `TelegramBotAPI-core`:
    * Typealias `TelegramBot` was added
    * Fully rebuilt `KtorCallFactory` interface to be able to handle custom answers from telegram bot api system
    * New implementation of `KtorCallFactory` was added: `DownloadFileRequestCallFactory`
        * `DownloadFile` request was added
    * All included `KtorCallFactory` realizations (except of abstract) now are objects:
        * `MultipartRequestCallFactory`
        * `SimpleRequestCallFactory`
    * `MediaGroupMemberInputMedia` members now will not have `arguments` property due to redundancy and buggy of that
    * Field `media` now is common for all `InputMedia` objects
* `TelegramBotAPI-extensions-api`:
    * Extensions `TelegramBot#downloadFile` were added
* `TelegramBotAPI-extensions-utils`:
    * All extensions for media groups (except of `mediaGroupId`) have changed their context: `List<MediaGroupMessage>`
    -> `List<CommonMessage<MediaGroupContent>>`
        * `forwardInfo`
        * `replyTo`
        * `chat`
        * `createResend` (several extensions)
    * Several extensions for downloading of files:
        * `HttpClient#loadFile`
        * `PathedFile#download`

## 0.27.11

* `TelegramBotAPI`:
    * Extension `String#filenameFromUrl` was created
        * Extension `PathedFile#filename` was created
* `TelegramBotAPI-extensions-utils`:
    * `Flow<Iterable<T>>.flatMap` extension was added
    * Extensions for `FlowUpdatesFilter` were added:
        * `FlowsUpdatesFilter#allSentMessagesFlow` (combination of `messageFlow` and `channelPostFlow`)
        * `FlowsUpdatesFilter#allSentMediaGroupsFlow` (combination of `messageMediaGroupFlow` and `channelPostMediaGroupFlow`)
        * `FlowsUpdatesFilter#sentMessages`
        * `FlowsUpdatesFilter#sentMessagesWithMediaGroups`
        * `FlowsUpdatesFilter#photoMessagesWithMediaGroups`
        * `FlowsUpdatesFilter#imageMessagesWithMediaGroups`
        * `FlowsUpdatesFilter#videoMessagesWithMediaGroups`
        * `FlowsUpdatesFilter#mediaGroupMessages`
        * `FlowsUpdatesFilter#mediaGroupPhotosMessages`
        * `FlowsUpdatesFilter#mediaGroupVideosMessages`
    * A lot of extensions like `Flow<BaseSentMessageUpdate>#textMessages` were added:
        * `Flow<BaseSentMessageUpdate>#animationMessages`
        * `Flow<BaseSentMessageUpdate>#audioMessages`
        * `Flow<BaseSentMessageUpdate>#contactMessages`
        * `Flow<BaseSentMessageUpdate>#diceMessages`
        * `Flow<BaseSentMessageUpdate>#documentMessages`
        * `Flow<BaseSentMessageUpdate>#gameMessages`
        * `Flow<BaseSentMessageUpdate>#invoiceMessages`
        * `Flow<BaseSentMessageUpdate>#locationMessages`
        * `Flow<BaseSentMessageUpdate>#photoMessages`
            * `Flow<BaseSentMessageUpdate>#imageMessages`
        * `Flow<BaseSentMessageUpdate>#pollMessages`
        * `Flow<BaseSentMessageUpdate>#stickerMessages`
        * `Flow<BaseSentMessageUpdate>#textMessages`
        * `Flow<BaseSentMessageUpdate>#venueMessages`
        * `Flow<BaseSentMessageUpdate>#videoMessages`
        * `Flow<BaseSentMessageUpdate>#videoNoteMessages`
        * `Flow<BaseSentMessageUpdate>#voiceMessages`
        * `Flow<BaseSentMessageUpdate>#mediaGroupMessages`
        * `Flow<BaseSentMessageUpdate>#mediaGroupPhotosMessages`
        * `Flow<BaseSentMessageUpdate>#mediaGroupVideosMessages`

## 0.27.10

* `TelegramBotAPI-extensions-api`:
    * Function `telegramBot(TelegramAPIUrlsKeeper)` was added
* `TelegramBotAPI-extensions-utils`:
    * Extension `Route#includeWebhookHandlingInRouteWithFlows` was added
    * A lot of extensions like `FlowsUpdatesFilter#textMessages` were added:
        * `FlowsUpdatesFilter#animationMessages`
        * `FlowsUpdatesFilter#audioMessages`
        * `FlowsUpdatesFilter#contactMessages`
        * `FlowsUpdatesFilter#diceMessages`
        * `FlowsUpdatesFilter#documentMessages`
        * `FlowsUpdatesFilter#gameMessages`
        * `FlowsUpdatesFilter#invoiceMessages`
        * `FlowsUpdatesFilter#locationMessages`
        * `FlowsUpdatesFilter#photoMessages`
            * `FlowsUpdatesFilter#imageMessages`
        * `FlowsUpdatesFilter#pollMessages`
        * `FlowsUpdatesFilter#stickerMessages`
        * `FlowsUpdatesFilter#textMessages`
        * `FlowsUpdatesFilter#venueMessages`
        * `FlowsUpdatesFilter#videoMessages`
        * `FlowsUpdatesFilter#videoNoteMessages`
        * `FlowsUpdatesFilter#voiceMessages`

## 0.27.9

* `Common`
    * Versions updates:
        * `Gradle Wrapper`: `6.5-all` -> `6.5.1-bin`
        * `Coroutines`: `1.3.7` -> `1.3.8`
        * `Klock`: `1.11.3` -> `1.11.14`
        * `UUID`: `0.1.0` -> `0.1.1`

## 0.27.8

* `TelegramBotAPI`:
    * `UnknownUpdateType` was renamed to `UnknownUpdate`
    * Refactoring and optimization of `FlowsUpdatesFilter`
    * `Venue` type was replaced to a new package: `com.github.insanusmokrassar.TelegramBotAPI.types.venue.Venue`
    * `Venue` type now implements `Locationed` and delegate realisation to its `location` field
    * `FoursquareId` and `FoursquareType` typealiases were added
* `TelegramBotAPI-extensions-utils`:
    * Several new functions `makeLinkToMessage` was added
    * `Foursquare` data class was added
        * Extension `Venue#foursquare` was added
        * Factory function `Venue` with `Foursquare` parameter was added

## 0.27.7

* `TelegramBotAPI`:
    * Operator function `unaryPlus` was added to `RowBuilder`. Now it is possible to write `row { +button }`
    * Function `flatMatrix` was added for single-row columns
    * Operator extension `RowBuilder#plus` was added to be able to write things like `row { this + button }`
* `TelegramBotAPI-extensions-api`:
    * Extensions `RequestsExecutor#sendVenue` with `Location` args were added
* `TelegramBotAPI-extensions-utils`:
    * Function `InlineKeyboardMarkup` for flat keyboards was added
    * Function `ReplyKeyboardMarkup` for flat keyboards was added

## 0.27.6

* `Common`:
    * Versions:
        * `Kotlin Coroutines`: `1.3.6` -> `1.3.7`
* `TelegramBotAPI`:
    * Interface `PossiblySentViaBot` has been added
        * Additional interface `PossiblySentViaBotCommonMessage` was added for more explicit typing declaration for
        compiler
            * Currently, only `ChannelMessage` and `CommonMessageImpl` are implementing the interface
            `PossiblySentViaBotCommonMessage`. It could be changed in future
    * Factory `buildMimeType` was added
    * `BuiltinMimeTypes` was added
    * Abstraction `ThumbedWithMimeTypeInlineQueryResult` with `thumbMimeType` field was added
        * `InlineQueryResultGif` and `InlineQueryResultMpeg4Gif` now extend `ThumbedWithMimeTypeInlineQueryResult`
        instead of `ThumbedInlineQueryResult`
* `TelegramBotAPI-extensions-utils`:
    * New extensions `onlyCommonMessages`, `onlySentViaBot` and `withoutSentViaBot` was added

## 0.27.5

* `Common`:
    * Versions:
        * `Klock`: `1.11.1` -> `1.11.3`
* `TelegramotAPI`:
    * Fix: for sending requests caption and text lengths limits were updated
    * New variant of `row` was added
    * `makeLinkToMessage` extensions has been deprecated (replaced into `TelegramBotAPI-extensions-utils`)
    * Next things was deprecated and replaced into `TelegramBotAPI-extensions-utils`:
        * All `String` formatting public extensions and functions
        * All extensions like `CaptionedInput#toHtmlCaptions`
        * All helper extensions for `List<BaseMessageUpdate>`
        * All `RequestsExecutor#executeAsync` and `RequestsExecutor#executeUnsafe`
    * `BotCommand` now more strictly check commands which passed to it
        * Regex `BotCommandNameRegex` was added
* `TelegramBotAPI-extensions-api`:
    * A lot of `RequesstExecutor#getChat` extensions was added for more explicit types showing
    * New `RequesstExecutor#setMyCommands` extension was added
    * New field `BotBuilder#ktorClientEngineFactory` introduced
        * Field `BotBuilder#ktorClientEngine` now is deprecated
* `TelegramBotAPI-extensions-utils`:
    * `safely` function was introduced. It is in `PreviewFeature` state currently
    * `makeLinkToMessage` extensions has been added
    * `makeLinkToAddStickerSet` function and its variations were added
    * Next tools was added from `TelegramBotAPI`:
        * All `String` formatting extensions and functions
        * All extensions like `CaptionedInput#toHtmlCaptions`
        * All helper extensions for `List<BaseMessageUpdate>`
            * Several new extensions for `SentMediaGroupUpdate` were added:
                * `SentMediaGroupUpdate#forwardInfo`
                * `SentMediaGroupUpdate#replyTo`
                * `SentMediaGroupUpdate#chat`
                * `SentMediaGroupUpdate#mediaGroupId`
            * Several `List<MediaGroupMessage>.createResend` extensions were added
        * `RequestsExecutor#executeAsync` and `RequestsExecutor#executeUnsafe`

## 0.27.4

* `TelegramBotAPI-extensions-utils`:
    * Several extensions for updates was added:
        * `onlyBaseMessageUpdates`
        * `onlySentMessageUpdates`
        * `onlyEditMessageUpdates`
        * `onlyMediaGroupsUpdates`
        * `onlySentMediaGroupUpdates`
        * `onlyEditMediaGroupUpdates`
    * Renames in chat filters extensions:
        * `filterBaseMessageUpdates` -> `filterBaseMessageUpdatesByChatId` and `filterBaseMessageUpdatesByChat`
        * `filterSentMediaGroupUpdates` -> `filterSentMediaGroupUpdatesByChatId` and `filterSentMediaGroupUpdatesByChat`

## 0.27.3

* `TelegramBotAPI`:
    * `UpdateDeserializationStrategy` is publicly available now
    * All `setWebhook` extensions was marked as deprecated, renamed and replaced into `TelegramBotAPI-extensions-utils`
    * Typealias `ExceptionHandler` was added - it will be used for `handleSafely`
    * `SetWebhook` factories signatures was changed (backward compatibility was not broken)
    * `executeUnsafe` now working differently
        * Now it is possible to pass exceptions handler into `executeUnsafe`
    * `BasketballDiceAnimationType` was added
    * `UnknownDiceAnimationType` now is deprecated due to renaming - currently it is typealias for `CustomDiceAnimationType`
        * `CustomDiceAnimationType` now is `data` class instead of common class
    * `FlowsUpdatesFilter` will use size 64 by default for internal broadcast channels
* `TelegramBotAPI-extensions-api`:
    * Long Polling extensions now are deprecated in this project. It was replaced into `TelegramBotAPI-extensions-utils`
    * Several `telegramBot` functions was renamed into `telegramBotWithCustomClientConfig`
    * Add one more `setWebhookInfo` realisation
* `TelegramBotAPI-extensions-utils`:
    * Extension `toTelegramUpdate` was added
    * Long Polling extensions were added
    * Updates utils were added
    * New extensions `startListenWebhooks`, `setWebhookInfoAndStartListenWebhooks` and `includeWebhookHandlingInRoute` was added
    * New extension `CoroutineScope#updateHandlerWithMediaGroupsAdaptation` was added
    * New extension `flowsUpdatesFilter` was added
* `TelegramBotAPI-all`:
    * Project was created

## 0.27.2

* `Common`:
    * Versions:
        * Coroutines: `1.3.5` -> `1.3.6`
        * Klock: `1.10.5` -> `1.11.1`
* `TelegramBotAPI`:
    * Expected class `MimeType` was added
        * Field `MimeTyped#mimeType` now typed by `MimeType` instead of `String`
    * `MediaGroupMemberInputMedia` children now can be deserialized (but only those ones who are declared inside library)
* `TelegramBotAPI-extensions-utils`:
    * Chat events splitters added:
        * Extension `Flow<ChatEventMessage>#onlyChannelEvents` was added
        * Extension `Flow<ChatEventMessage>#onlyGroupEvents` was added
        * Extension `Flow<ChatEventMessage>#onlySupergroupEvents` was added

## 0.27.1

* `TelegramBotAPI`:
    * Interface `Explained` and subsinterfaces `ExplainedInput` and `ExplainedOutput` was added
        * Class `QuizPoll` now implement `ExplainedInput`
        * In `QuizPoll#caption` and `QuizPoll#captionEntities` are deprecated now
        * Class `SendQuizPoll` now implement `ExplainedOutput`
        * In `SendQuizPoll#caption` is deprecated now
    * `explanationLimit` range was added as future replacement of `quizPollExplanationLimit`
        * `quizPollExplanationLimit` now is deprecated
    * Extensions `toMarkdownExplanations`, `toMarkdownV2Explanations` and `toHtmlExplanations` was added
    * Typealias `FullTextSourcesList` was added
        * All extensions `fullEntitiesList` now return `FullTextSourcesList`
        * All extensions of `List<TextSource>` now are extensions for `FullTextSourcesList`
* `TelegramBotAPI-extensions-api`:
    * `sendQuizPoll` now is using `explanation` parameter instead of `caption`

## 0.27.0

* `Common`:
    * Versions updates:
        * `Kotlin`: `1.3.71` -> `1.3.72`
        * `Klock`: `1.10.3` -> `1.10.5`
* `TelegramBotAPI`:
    * Typealias `LongSeconds` was added for correct explanation of seconds in `Long` primitive type
    * Several new fields was added:
        * `explanationField`
        * `explanationEntitiesField`
        * `openPeriodField`
        * `closeDateField`
    * Extension `List<TextPart>#justTextSources` was added for mapping of `List<TextPart>` to `List<TextSource>`
    * Field `SendPoll#closeInfo` was added
        * Range `openPeriodPollSecondsLimit` was added and used in all `SendPoll` requests for checking income data
    * `SendQuizPoll` now able to use fields `caption` and `parseMode` for `explanation` functionality
        * `quizPollExplanationLimit` was added for checking `QuizPoll` explanation size
    * Field `TextLinkTextSource#url` was added
    * Field `TextMentionTextSource#user` was added
    * Sealed class `ScheduledCloseInfo` was added
        * Class `ExactScheduledCloseInfo` was added for cases with `close_date`
        * Class `ApproximateScheduledCloseInfo` was added for cases with `open_period`
    * Field `Poll#scheduledCloseInfo` was added
    * Sealed class `MultipleAnswersPoll` was added
        * Class `RegularPoll` now extends `MultipleAnswersPoll`
    * `Dice` class was replaced into new package
    * Sealed class `DiceAnimationType` was added
        * Field `Dice#animationType` was added as `emoji` API representation
        * `SendDice` now receive `animationType` as second parameter
    * For `List<TextSource>` was added several extensions:
        * `toMarkdownCaptions`
        * `toMarkdownTexts`
        * `toMarkdownV2Captions`
        * `toMarkdownV2Texts`
        * `toHtmlCaptions`
        * `toHtmlTexts`
* `TelegramBotAPI-extensions-api`:
    * All `RequestsExecutor#sendDice` extensions now accept `DiceAnimationType?` as second parameter
    * All `RequestsExecutor#sendRegularPoll` extensions now accept `ScheduledCloseInfo` fourth parameter
    * All `RequestsExecutor#sendQuizPoll` extensions now accept additional parameters `caption: String` and
    `parseMode: ParseMode` for `explanation` functionality and `closeInfo: ScheduledCloseInfo?` for autoclose poll
    functionality
* `TelegramBotAPI-extensions-utils`:
    * Several shortcuts for `ScheduledCloseInfo` was added:
        * `closePollExactAt`
        * `closePollExactAfter`
        * `closePollAfter`

## 0.26.4

* `TelegramBotAPI`:
    * Now any getting of updates will return `UnknownUpdateType` when inside of deserialization will be
    `SerializationException` or `NotImplemented` error
    * `CallbackGame` currently is an object
        * It is possible to use `CallbackGame` for now
            * `CallbackGameInlineKeyboardButton` now will not accept `callbackGame` as income object
    * Now it is possible to pass exception handler in webhook

## 0.26.3

* `TelegramBotAPI`:
    * `CallbackGameInlineKeyboardButton` was added
    ([Issue-79](https://github.com/InsanusMokrassar/TelegramBotAPI/issues/79),
    [PR-80](https://github.com/InsanusMokrassar/TelegramBotAPI/pull/80))
    * `UnknownInlineKeyboardButton` was added. It is unavailable for creating, but you can receive it, for example, in
    `InlineQueryResult`
    * `Update` now will be created even if was `SerializationException` inside of creating the update instance - in this
     case will be created `UnknownUpdateType`
    * `UnknownUpdateType$rawJson` value now is included (`JsonElement`)
    * **EXPERIMENTALLY** `BaseEditMessageUpdate#data` now is `CommonMessage<*>`
    * Suspend inline function `handleSafely` was added
        * `KtorRequestsExecutor` now use `handleSafely` instead of `try` with `supervisorScope`
        * `UpdatesPolling` now use `handleSafely` instead of `try` with `supervisorScope`

## 0.26.2

* `TelegramBotAPI`:
    * Now `EditMediaGroupUpdate` also extends `BaseEditMessageUpdate`
    * **EXPERIMENTALLY** Now all `TextSource` realisations will contain `source` field as a property inside of them
* `TelegramBotAPI-extensions-api`:
    * `startGettingFlowsUpdates` extension which do not require filter (but return a new one) was added
* `TelegramBotAPI-extensions-utils`:
    * Subproject was added
    * `filterBaseMessageUpdates`, `filterSentMediaGroupUpdates` and `filterEditMediaGroupUpdates` extensions was added
    * `filterCommandsWithArgs`, `filterExactCommands` and `filterCommandsInsideTextMessages` extensions was added
    * `asContentMessagesFlow`, `asChatEventsFlow` and `asUnknownMessagesFlow` extensions was added
    * `withContentType` extension was added
        * `onlyAnimationContentMessages` extension was added
        * `onlyAudioContentMessages` extension was added
        * `onlyContactContentMessages` extension was added
        * `onlyDiceContentMessages` extension was added
        * `onlyDocumentContentMessages` extension was added
        * `onlyGameContentMessages` extension was added
        * `onlyInvoiceContentMessages` extension was added
        * `onlyLocationContentMessages` extension was added
        * `onlyPhotoContentMessages` extension was added
        * `onlyPollContentMessages` extension was added
        * `onlyStickerContentMessages` extension was added
        * `onlyTextContentMessages` extension was added
        * `onlyVenueContentMessages` extension was added
        * `onlyVideoContentMessages` extension was added
        * `onlyVideoNoteContentMessages` extension was added
        * `onlyVoiceContentMessages` extension was added

## 0.26.1

* `TelegramBotAPI`:
    * `BotCommand` now will check and throw error in case when command or description lengths is/are incorrect
    * `StorageFile` now is common for all platforms
        * JavaScript realization was removed due to its redundancy
        * JVM realization was replaced with `fun` factory
        * `StorageFile` now able to accept any factory of `Input`
        * `StorageFileInfo` was added to avoid strange collisions with throws in `StorageFile`
    * Fixes issue with `hashTag` for markdown
    * `InvalidPhotoDimensionsException` was added for cases when `PHOTO_INVALID_DIMENSION` answer received
    * Other fixes

## 0.26.0

* `Common`:
    * Versions updates:
        * `Klock`: `1.10.0` -> `1.10.3`
* `TelegramBotAPI`:
    * Request `SendDice` was added (calling [sendDice](https://core.telegram.org/bots/api#senddice))
    * Class `Dice` was added (type [dice](https://core.telegram.org/bots/api#dice))
    * Class `DiceContent` was added (for including it in [message](https://core.telegram.org/bots/api#message) object)
    * `BotCommand` was added
    * `GetMyCommands` request was added
    * `SetMyCommands` request was added
    * `GetMe` now is object instead of class
    * `GetMe` was replaced into package `com.github.insanusmokrassar.TelegramBotAPI.requests.bot.GetMe`
    * `CreateNewStickerSet` renamed to `CreateStaticNewStickerSet`
    * `CreateNewAnimatedStickerSet` request was added (it handle work with `tgs_sticker`)
    * `StickerSet#thumb` was added
    * `AddStickerToSet` renamed to `AddStaticStickerToSet`
    * `AddAnimatedStickerToSet` request was added
    * `SetStickerSetThumb` request was added
    * Most of sticker actions now implements `StandardStickerSetAction` instead of `StickerSetAction`
    * `getUpdatesLimit` was added to be ensure in get updates limit
    * `GetUpdates` now will check count of requesting updates and throw exception if it is not in range `1 .. 100`
    * `GetUpdates#limit` now is not nullable and by default set up to 100
* `TelegramBotAPI-extensions-api`:
    * Extensions `sendDice` was added
    * Extension `getMyCommands` request was added
    * Extension `setMyCommands` request was added
    * Extension `getMe` was replaced into package `com.github.insanusmokrassar.TelegramBotAPI.extensions.api.bot.GetMeKt.getMe`
    * **All extensions `createNewStickerSet` was renamed to `createNewStaticStickerSet`**
    * Extensions `createNewAnimatedStickerSet` was added
    * **All extensions `addStickerToSet` was renamed to `addStaticStickerToSet`**
    * Extensions `addAnimatedStickerToSet` was added
    * Extensions `setStickerSetThumb` was added
    * Extension `startGettingUpdates` now will drop `SentMediaGroupUpdate` in case if it is the last in updates group
    and size of retrieved updates is equal to 100 (max count of retrieved updates)
    * Extensions `getUpdates` now will receive only not nullable `limit` parameter

## 0.25.1

* Update kotlin: `1.3.70` -> `1.3.71`
* Fix of error inside of update utils for media groups

## 0.25.0

* Common:
    * Versions updates:
        * `Kotlin`: `1.3.61` -> `1.3.70`
        * `Kotlin coroutines`: `1.3.3` -> `1.3.5`
        * `Kotlin serialization`: `0.14.0` -> `0.20.0`
        * `Ktor`: `1.3.1` -> `1.3.2`
        * `Klock`: `1.8.7` -> `1.10.0`
        * `UUID`: `0.0.7` -> `0.1.0`
* `TelegramBotAPI`:
    * `Bot` implementations (as and `Bot` itself) now have not nullable `username`
    * `File#toInputFile` extension now will throw error when file does not exists
    * `InlineKeyboardMarkup` will check that `PayInlineKeyboardButton` is the first in case if it is exists in
    `keyboard`
    * `makeLinkToMessage` now is not `PreviewFeature`
    * All deprecations was removed
    * `RequestException` now extends `io.ktor.utils.io.errors.IOException` instead of `kotlinx.io.IOException`
    * `Any#toJson` now is NOT `inline`
    * `FlowsUpdatesFilter` now as marked my annotation `FlowPreview`
    * `PathedFile#fullUrl` now is not `inline` function
    * `SimpleRequest#json` now is not `inline` and `internal` function
    * `FlowsUpdatesFilter` now have two additional flows: `pollAnswerFlow`, `unknownUpdateTypeFlow`
    * `ExtendedUser` (`typealias`) was added as a `PreviewFeature`

## 0.24.1

* `TelegramBotAPI`:
    * `UpdateReceiver` was replaced to the package `com.github.insanusmokrassar.TelegramBotAPI.updateshandlers`
    * All functions inside `com.github.insanusmokrassar.TelegramBotAPI.utils.extensions.UpdatesPolling` are deprecated
    and will be removed in some soon versions. Their replacement are able inside `TelegramBotAPI-extensions-api`
    * `UpdatesFilter` is interface for now
        * Previous `UpdatesFilter` class was renamed to `SimpleUpdatesFilter` and for backward compatibility was added
        builder function `UpdatesFilter`, which will be removed in near releases
        * `FlowsUpdatesFilter` now implements `UpdatesFilter`
    * `BaseSentMessageUpdate` and `BaseEditMessageUpdate` interfaces was added
        * `EditChannelPostUpdate` now is implementing `BaseEditMessageUpdate` interface
        * `EditMessageUpdate` now is implementing `BaseEditMessageUpdate` interface
        * `ChannelPostUpdate` now is implementing `BaseSentMessageUpdate` interface
        * `MessageUpdate` now is implementing `BaseSentMessageUpdate` interface
    * `UpdatesPoller` and all its usages, childs and childs usages now are deprecated
    * `GetUpdates#timeout` type now is `Seconds` (in fact it is `Int` as previously)
    * `KtorRequestsExecutor` now is using a copy of incoming `HttpClient` object and install `HttpTimeout` feature
        * `AbstractRequestCallFactory` now setting up a custom delay in case if request is `GetUpdates`
* `TelegramBotAPI-extensions-api`:
    * All functions from `com.github.insanusmokrassar.TelegramBotAPI.utils.extensions.UpdatesPolling` now available
    in package `com.github.insanusmokrassar.TelegramBotAPI.extensions.api.updates.UpdatesPolling`
    * Now new method of getting updates available: `startGettingUpdates` with `UpdatesFilter` as incoming first
    parameter
    * `startGettingUpdates` with `receiver` and `allowedUpdates` parameters now will handle updates by itself

## 0.24.0

* `TelegramBotAPI`:
    * All suspend functions for `RequestsExecutor` was removed (due to replacement into
    [TelegramBotAPI extensions project](TelegramBotAPI-extensions-api/README.md))
    * `ForwardFromChannelInfo#channelChat` now is `ChannelChat` instead of `Chat`
* `TelegramBotAPI-extensions-api`:
    * Most part of sending media messages functions was removed and replaced with their `InputFile` args analogs

## 0.23.3 Project separating prepare version

__API Extensions__

* Project created
* For `SendPhoto` was added new functions for uploading of `MultipartFile`
* `deleteWebhook` extension for `RequestsExecutor` was added

__Telegram Bot API__

* All `RequestsExecutor` extensions related to Telegram Bots API was replaced into `API Extensions` project

## 0.23.2

* Fixes in `InputMedia` - `media` field was not included to serialization

## 0.23.1

* Versions updates:
    * Klock `1.8.6` -> `1.8.7`
    * Ktor `1.3.0` -> `1.3.1`
* Now it is possible to get updates by polling with custom executor engine
* `CommonMultipartFileRequest` now is internal
* Added `LiveLocation` class for more useful tracking live locations
* `InvoiceOfPayment` is renamed to `InvoiceContent` and now is `MessageContent` instead of `PaymentInfo`
* `SendInvoice` now return `ContentMessage<InvoiceContent>`
* `paymentInfo` inside of `CommonMessageImpl` now can be set only to `SuccessfulPaymentInfo`
* Added `RecordVideoNoteAction` and `UploadVideoNoteAction` for `record_video_note` and `upload_video_note` actions
* For most part of messages was added `RequestsExecutor` extensions for more useful way of usage
* `toInputFile` extensions now will return more exact types
* Now it is possible to send broadcast channels size for `FlowsUpdatesFilter`

## 0.23.0 TelegramBotAPI 4.6

* `Poll` now is sealed class
    * `RegularPoll` type was added to represent polls with type `regular`
    * `QuizPoll` type was added to represent polls with type `quiz`
    * `UnknownPollType` type was added to represent polls which are unknown in current version
* `AnonymousPollOption` was renamed to `SimplePollOption`
* `SendPoll` was rewritten as sealed class
    * `SendRegularPoll` was created and represent `sendPoll` method with type `regular`
    * `SendQuizPoll` was created and represent `sendPoll` method with type `quiz`
* `Poll#createRequest` extension was added
* `PollAnswerUpdate` type of update was added
    * `PollAnswer` type was added
    * `UpdatesFilter` now support work with `PollAnswerUpdate`
* `language` field in PreTextSource now correctly passed from telegram MessageEntities
* `KeyboardButton` now is sealed class
    * Fixed problem of incorrect representation of this class (any type of request can be created separately)
    * Added new types of `KeyboardButton`:
        * `UnknownKeyboardButton`
        * `SimpleKeyboardButton`
        * `RequestContactKeyboardButton`
        * `RequestLocationKeyboardButton`
        * `RequestPollKeyboardButton`
    * Added new type `KeyboardButtonPollType`:
        * `UnknownKeyboardButtonPollType`
        * `RegularKeyboardButtonPollType`
        * `QuizKeyboardButtonPollType`
* `User` now is sealed class
    * `CommonUser` was added as representation of default `User`
    * `Bot` was added as representation of bot user (it is sealed class)
        * `ExtendedBot` with additional info
        * `CommonBot` with simple info
    * `GetMe` now return `ExtendedBot` object
    * Now extension `javaLocale` is extension for `CommonUser`

## 0.22.2 CashTag and independent updates handling

* `cashtag` entity type was added
* Several `Unknown*` realizations was added:
    * `UnknownUpdateType`
    * `UnknownMessageType`
    * `UnknownChatType`
    * `UnknownCallbackQueryType`
* `UpdatesFilter` now have one additional income callback: `unknownUpdateTypeCallback`
    * `createSimpleUpdateFilter` can receive one more callback: `unknownCallback` (for `unknownUpdateTypeCallback`)

## 0.22.1 MediaContent#asInputMedia

* All `MediaContent` instances now can create their `InputMedia` analog
* New annotation `PreviewFeature` was added to mark new thing as preview for the time
while they can work incorrectly
* Added links utils:
    * `makeLinkToMessage` have two signatures - for direct creating using username and for abstract creating using
    chat id

## 0.22.0

* **`KtorCallFactory` must return `HttpStatement` instead of `HttpClientCall`**
* `SendMessage` was renamed to `SendTextMessage` and previous `SendMessage` is deprecated
* All `AbleToBe*` interfaces was renamed to `Possibly*`
    * `AbleToBeEditedMessage` -> `PossiblyEditedMessage`
    * `AbleToBeForwardedMessage` -> `PossiblyForwardedMessage`
    * `AbleToBeMarkedUp` -> `PossiblyMarkedUp`
    * `AbleToBeEditedMessage` -> `PossiblyEditedMessage`
* `ForwardedMessage` type was renamed to `ForwardInfo`
    * `AnonymousForwardedMessage` -> `AnonymousForwardInfo`
    * `UserForwardedMessage` -> `UserForwardInfo`
    * `ForwardedFromChannelMessage` -> `ForwardFromChannelInfo`
    * `PossiblyForwardedMessage#forwarded` field now renamed to `forwardInfo`
* All serializers in library now are `internal`. **If you have used some of them or I have marked as internal by a
mistake - don't hesitate to say this.**
* `EditChatMessage` now have generic type and extends `SimpleRequest<ContentMessage<GenericType>>`
* `ResendableContent` now extends `Request<out Message>` instead of `Request<Message>`
* Most part of requests have changed return type. They are listed below:
    <details>
    
    * `ForwardMessage`
    * `GetChatAdministrators`
    * `EditChatMessageLiveLocation`
    * `StopChatMessageLiveLocation`
    * `EditChatMessageText`
    * `EditChatMessageCaption`
    * `EditChatMessageMedia`
    * `EditChatMessageReplyMarkup`
    * `SendAnimation`
    * `SendAudio`
    * `SendContact`
    * `SendLocation`
    * `SendTextMessage`
    * `SendPoll`
    * `SendVenue`
    * `SendGame`
    * `SendDocument`
    * `SendMediaGroup`
    * `SendPhoto`
    * `SendVideo`
    * `SendVideoNote`
    * `SendVoice`
    * `SendSticker`
    
    </details>
* Changed type of `createResend`
    <details>
    
    * `GameContent`
    * `LocationContent`
    * `PollContent`
    * `TextContent`
    * `VenueContent`
    * `AnimationContent`
    * `AudioContent`
    * `DocumentContent`
    * `ContactContent`
    * `PhotoContent`
    * `VideoContent`
    * `VideoNoteContent`
    * `VoiceContent`
    * `StickerContent`
    
    </details>
* Version updates:
    * Ktor `1.2.6` -> `1.3.0`

## 0.21.0 TelegramBotAPI 4.5

* _**All `MessageEntity`'es now are replaced with `TextPart`**_
* Added support of strikethrough and underline
    * Added `UnderlineTextSource`
    * Added `StrikethroughTextSource`
    * Added support in `RawMessageEntity`
* Added support of `MarkdownV2`
* Now will not be thrown exception when there is income unknown type of `RawMessageEntity`. Instead of this will be
created `RegularTextSource` with the same text
* Fixed problem that usually string formatting did not trigger escaping of control characters
* Actualized work with `pre` type of text - now it is possible to use `language` for formatting of text
* Removed constructor of `TextMentionTextSource`, which was deprecated previously
* All `TelegramMediaFile` instances now have field `fileUniqueId`, which represents `file_unique_id` field from API
* Now `ChatPhoto` have two additional fields: `smallFileUniqueId` and `bigFileUniqueId`
* Now any administrator object instance have `customTitle` nullable field
* Added the new request `SetChatAdministratorCustomTitle` to manage the custom titles of administrators promoted by the
bot.
* Added the field `slowModeDelay` to the `ExtendedSupergroupChat` objects.

* `CaptionedInput` now have extension `fullEntitiesList` which will return list of `TextPart` with `RegularSource`'s
* `TextPart` added - it will be used as part of some text and can be not related to telegram bot
* `MultilevelTextSource` was added - it is type of `TextSource`, which can have subsources as parts of this text
* In all `TextSource`s all fields now are lazy for avoiding of potential risk for performance issues

* Updates in versions:
    * Coroutines `1.3.2` -> `1.3.3`
    * Klock `1.8.0` -> `1.8.6`
    * UUID `0.0.6` -> `0.0.7`

## 0.20.4

* Now `setWebhook` supports setting up of path for listening
* Now `setWebhook` supports custom listen address even if certificate was not provided

## 0.20.3

* Now `LeftChatMamber` is a `CommonEvent`

## 0.20.2

* New exception type `MessageIsNotModifierException` was added
* New exception type `MessageToEditNotFoundException` was added
* Now exceptions in requests will be caught correctly

## 0.20.1

* `User` now implement `PrivateChat`
* `TextMentionMessageEntity` now accept `PrivateChat` instead of `User` in main constructor
    * `TextMentionMessageEntity` now contains not user, but contains `PrivateChat`
    * Fixed: `TextMentionMessageEntity#asHtmlSource` previously worked incorrect
* Abstraction `TextSource`
    * `MessageEntity` now extends `TextSource`
    * `createFormattedText` method now accept `List<TextSource>`
    * `createHtmlText` method now accept `List<TextSource>`
    * `createMarkdownText` method now accept `List<TextSource>`
    * A lot of `TextSource` implementors was added. More info [here](src/commonMain/kotlin/com/github/insanusmokrassar/TelegramBotAPI/types/MessageEntity/textsources/)
        * All `MessageEntity` implementations now are using new `TextSource` analogues as delegates

## 0.20.0 MPP Migration

* Time library change: `joda-time` -> `com.soywiz.korlibs.klock:klock`
* `Currencied` now using as `currency` value with type `String`
    * For `Java` there is `Currencied#javaCurrency` extension function, which will give an old currency work way
* `User` now have no field `userLocale`
    * For `Java` there is `User#javaLocale` extension function, which will give an old locale work way

## 0.19.0 ImplicitReflection removing

* Total rework of serialization for requests. Now all `SimpleRequest` children have:
    * `requestSerializer` - field, which must provide serializer of current type
    * `resultDeserializer` - field, which must provide opportunity to deserializer result. Previously it was a function
* Removed deprecations:
    * `com.github.insanusmokrassar.TelegramBotAPI.utils.extensions.WebhookPrivateKeyConfig`
    * `com.github.insanusmokrassar.TelegramBotAPI.utils.extensions.UpdatesFilter`
    * `com.github.insanusmokrassar.TelegramBotAPI.utils.extensions.createSimpleUpdateFilter`
    * `com.github.insanusmokrassar.TelegramBotAPI.utils.createMarkdownText`
    * `com.github.insanusmokrassar.TelegramBotAPI.utils.toMarkdownCaption`
    * `com.github.insanusmokrassar.TelegramBotAPI.utils.toMarkdownText`
    * `com.github.insanusmokrassar.TelegramBotAPI.updateshandlers.KtorUpdatesPoller`
    * `com.github.insanusmokrassar.TelegramBotAPI.types.message.content.abstracts.CaptionedMediaContent`
    * `com.github.insanusmokrassar.TelegramBotAPI.types.message.CommonForwardedMessage`
    * `com.github.insanusmokrassar.TelegramBotAPI.types.InputMedia.CaptionedInputMedia`
    * `com.github.insanusmokrassar.TelegramBotAPI.types.games.Game#text`
    * `com.github.insanusmokrassar.TelegramBotAPI.types.games.Game#textEntities`
    * `com.github.insanusmokrassar.TelegramBotAPI.types.files.PathedFileKt.makeFileUrl`
    * `com.github.insanusmokrassar.TelegramBotAPI.types.files.PathedFileKt.downloadingFilesBaseUrl`
    * `com.github.insanusmokrassar.TelegramBotAPI.requests.send.media.base.Data`
    * `com.github.insanusmokrassar.TelegramBotAPI.CommonAbstracts.types.ByInlineMessageId`
    * `com.github.insanusmokrassar.TelegramBotAPI.CommonAbstracts.types.ByMessageId`
    * `com.github.insanusmokrassar.TelegramBotAPI.bot.RequestException`
    * `com.github.insanusmokrassar.TelegramBotAPI.bot.exceptions.ReplyMessageNotFound`
    * `com.github.insanusmokrassar.TelegramBotAPI.bot.BaseRequestsExecutor#baseUrl`
    * `com.github.insanusmokrassar.TelegramBotAPI.bot.BaseRequestsExecutor#constructor(token, hostUrl)`
    * `com.github.insanusmokrassar.TelegramBotAPI.bot.Ktor.KtorRequestsExecutor#constructor(token, client, hostUrl, callsFactories, excludeDefaultFactories, requestsLimiter, jsonFormatter)`
    * `com.github.insanusmokrassar.TelegramBotAPI.bot.Ktor.KtorRequestsExecutor#constructor(token, engine, hostUrl)`

## 0.18.1 Libraries update

* Update libraries:
    * `kotlin`: 1.3.41 -> 1.3.61
    * `kotlin coroutines`: 1.2.2 -> 1.3.2
    * `kotlin serialization`: 0.11.1 -> 0.14.0
    * `joda time`: 2.10.3 -> 2.10.5
    * `ktor`: 1.2.3 -> 1.2.6
* `BotAction` now will be deserialized in a little bit other way
    * `BotActionSerializer` now is internal
* Most part of serializers now are objects (instead of classes as was previously)

## 0.18.0 Raws cleaning

* Made internal and not available outside of library:
    * `RawMessage`
    * `RawUpdate`
    * `RawChatMember`
    * `RawMessageEntity`
    * `RawInlineQuery`
    * `RawCallbackQuery`
    * `RawChosenInlineResult`

* All `RawMessage` usages was replaced with `Message` interface (with some of other raw classes was made the same things)
    * `TelegramBotAPIMessageDeserializationStrategy` was created. It was used for deserialization of Telegram Bot API
    incoming messages
    * `TelegramBotAPIMessageDeserializeOnlySerializer` was created. It **MUST NOT** be used to serialize messages
* Update of description
* Make `Game` object a little bit more standartizated
* `Game` now is not serializable and have no additional trash, related to serialization
* `TelegramFile` was removed

## 0.17.0 July 29, 2019 API Update

Libraries updates:

* Kotlin version `1.3.31` -> `1.3.41`
* Kotlin Coroutines version `1.2.1` -> `1.2.2`
* Kotlin Serialization version `0.11.0` -> `0.11.1`
* Joda Time version `2.10.1` -> `2.10.3`
* ktor version `1.1.4` -> `1.2.3`

Changes according to [July 29, 2019 Telegram Bot API update](https://core.telegram.org/bots/api#july-29-2019):

* `Sticker` and `StickerSet` now have field `isAnimated`
* `ChatPermissions` object was added, `GroupChat` interface got `permissions` field, request `SetChatPermissions` was added
* `GroupChat` object now have no field `allMembersAreAdmins`
* `SpecialRightsChatMember` was added for administrators and restricted members rights union, chat members abstractions
was replaced into `abstracts` package and available permissions was updated
* `RestrictChatMember` request now accept `permissions` object instead of separated permissions
* All `GroupChat` instances have description

Other important changes:

* Totally reworked chats hierarchy. `Extended` abstractions was added for cases when called `GetChat` request
* `RawChat` boilerplate was removed and replaced by serializers
* `BotCommandMessageEntity#command` will not contain `/`/`!` parts and also will cut outside of command begin token (`/`
or `!`) and username token (`@`) or end of command (any space character)
* `RequestsExecutor` now is `Closeable`
* `TelegramAPIUrlsKeeper` was added to provide more comfortable work with file urls and other things
like this

## 0.16.1

* Now old uncommon `CaptionedMediaContent` and `CaptionedInputMedia` are replaced by almost the same
interfaces `CaptionedInput` and `CaptionedOutput`. They are both implementing `Captioned` interface
* `AnimationContent` now is `CaptionedInput`

## 0.16.0 Bot API 4.3

* `LoginURL` and `LoginURLInlineKeyboardButton` has been added
* `replyMarkup` field was added to the `CommonMessage` objects via `AbleToBeMarkedUp` interface
* `SwitchInlineQueryCurrentChatInlineKeyboardButton#switchInlineQueryCurrentChat` field fixed
* `InlineKeyboardButton` now is sealed class and all its possible realisations are inside of its class file
* `String#asUsername` method renamed to `String#toUsername`
* Several `toChatId` extensions added

## 0.15.0

* Old `UpdatesPoller` removed (was deprecated)
* `UpdatesPoller` renamed to `KtorUpdatesPoller`
* Now `KtorUpdatesPoller` do not use additional delay between requests and await answer from Telegram all timeout time
* Added abstraction `UpdatesPoller`
* Changed signature of the most count of `startGettingOfUpdates`:
    * They are not `suspend` for now
    * They are return `UpdatesPoller`
    * They are using `timeoutMillis` instead of `requestsDelayMillis`
* Added `CIO` ktor client engine as lightweight default engine for long-polling

## 0.14.2 MediaGroups edit hotfixes

* `convertWithMediaGroupUpdates` extension added
* All media group converting extensions are internal for now
* Fixes according to updates in converting of updates to media group updates

## 0.14.1

* Replace `UpdatesFilter` and `UpdatesPoller` into another package
* Replace `WebhookPrivateKeyConfig`
* Added `FlowsUpdatesFilter`
* `UpdatesFilter` now have additional callback for polls
* `StopPoll#replyMarkup` now is optional

## 0.14.0

* Now library have no default engine for both webhooks and requests executor. It is required for clients to set
some default library
* All proxy help methods was removed . They are will be replaced in separated project
* `Ktor` version `1.1.3` -> `1.1.4`
* Requests results now always decoding as `UTF-8`
* `AbstractRequestCallFactory` was added with cache of methods urls to avoid memory leaks
* Small refactoring of work with response in `KtorRequestsExecutor`
* Kotlin version `1.3.30` -> `1.3.31`
* Kotlin coroutines `1.2.0` -> `1.2.1`
* `CommonForwardedMessage` was renamed to `UserForwardedMessage`
* All forwarded messages are now just childs of `ForwardedMessage`:
    * `AnonymousForwardedMessage` - for messages without forwarded info
    * `UserForwardedMessage` - for messages from users and groups (contains not message id)
    * `ForwardedFromChannelMessage` - for messages from channels
* Changed logic of forwarded messages preparing

## 0.13.0 Telegram Polls

* Type `PollOption` and `AnonymousPollOption` added
* Type `Poll` added
* Type `PollUpdate` added and implemented in `RawUpdate`. Now `PollUpdate` can be retrieved from `RawUpdate`
* Type `PollContent` added - now it can be a value of `ContentMessage#content`
* Request `SendPoll` added and `PollContent#createResend` now use it
* `ByInlineMessageId` is deprecated (use `InlineMessageAction` instead)
* `ByMessageId` is deprecated (use `MessageAction` instead)
* Most part of requests which are working with identifiers of messages now implement `MessageAction` directly or
by their parents
* `StopPoll` implemented
* All current `Chat` abstractions are deprecated and rewritten as typealiases. Use `Chat` abstractions from
`com.github.insanusmokrassar.TelegramBotAPI.types.chat.abstracts` package
* Common Groups now may have pinned message
* `is_member` field added into `RestrictedChatMember`
* **BREAK CHANGES** Now `ForwardedMessages` can be `AnonymousForwardedMessage` and `PublicForwardedMessage`. Old
implementations now extend `PublicForwardedMessage`

## 0.12.7 Hotfix version

* Now temporary all requests of input media will contains `file` field

## 0.12.6 Libraries updates

* `kotlin` version `1.3.21` -> `1.3.30`
* `kotlin coroutines` version `1.1.1` -> `1.2.0`
* `kotlin serialization` version `0.10.0` -> `0.11.0`
* `ktor` version `1.1.2` -> `1.1.3`
* Added `DeleteWebhook` request
* All default `startGettingOfUpdates` (in fact - method `start` of `UpdatesPoller`) are suspend and
will try to delete webhook

## 0.12.5 `MediaContent` improvements

* Now `MediaGroupContent` is `MediaContent`
* All `MedaContent` now have no generics and have basic `TelegramMediaFile` media field

## 0.12.4

* Optimized preparing of media group in `UpdatesPoller`
* Add `CommonLimiter`
* Add `MessageEntity#asHtmlSource` and `String#toHtml`
* Add tools for work with html captions and texts
* `MessageContent` which using captions or text now have default parse mode `HTMLParseMode` due to issue with escaping
of `]` in links titles
* Added `Markdown` and `HTML` type aliases which actually means `MarkdownParseMode` and `HTMLParseMode`
* `ChatId` now have extension `link` which will automatically create link like `tg://user?id=<chatId>`
* Created a few of methods for all supported formats of text like bold, italic, links and others
* Rewritten `MessageEntities` to use new formatting options

## 0.12.3 Cleaning

* Refactor, optimizing and cleaning of code
* Removed deprecated method `T#toJsonWithoutNulls()`
* Renamed instances of `MediaGroupMessage`s and refactored their interfaces. `ChannelMediaGroupMessage`
will not contain `user` field (but `CommonMediaGroupMessage` will have)
* Now `MediaCollectionContent` is `MediaContent` (classes of this interface must choose best
media for present out)
    * `PhotoContent` now choose biggest photo size from its collection as `media`
* Fix in order of media group messages which was received by webhooks

## 0.12.2

* New in `MediaGroupUpdate`:
    * It is subtype of `Update` and can be use as regular update with list of messages
    * Data now is list with `MediaGroupMessage`
    * Added field `origins` which represent origin updates for `MediaGroupMessage`
    * `updateId` now represent LAST id of origins updates
* `UpdatesFilter` and other objects now work with `UpdateReceiver<Update>` as common supertype
for receivers.

## 0.12.1 Hotfix for media groups

* Added additional media group types (like `MessageMediaGroupUpdate`)
* Fixed handling of media group updates in `UpdatesFilter`

## 0.12.0 Webhooks

* Added `DataRequest` interface which replace `Data` interface
* `MultipartRequestImpl` now use `DataRequest`
* All requests which implements `Data` now implement `DataRequest`
* Added class `SetWebhook` and its factory
* Added class `UpdatesFilter` which can help to filter updates by categories
* Added function `accumulateByKey` which work as debounce for keys and send list of received values
* Added webhooks functions and workaround for `Reverse Proxy` mode
* Added new type of updates `MediaGroupUpdate`, which can be received only from filters
* `UpdatesFilter` now use new type of updates for mediagroups
* Add `GetWebhookInfo` request and `WebhookInfo` type
* Replace updates types into separated place in types
* Now default `RequestException` will contain plain answer from telegram
* Added `UnauthorizedException`
* `RequestException` now is sealed
* Rename `ReplyMessageNotFound` to `ReplyMessageNotFoundException`
* Added `List<BaseMessageUpdate>#mediaGroupId` extension
* Added utility `T#asReference(): WeakReference(T)` extension
* Added `UpdatesPoller` class which can be instantiated for manage updates polling
* Separated execute extensions (now they are in file `Executes`) and poller creating extensions
* `BaseMessageUpdate#toMediaGroupUpdate()` will also check condition when update-receiver already is `MediaGroupUpdate`

## 0.11.0

* Kotlin `1.3.11` -> `1.3.21`
* Kotlin coroutines `1.1.0` -> `1.1.1`
* Kotlin serialization `0.9.1` -> `0.10.0`
* Ktor `1.1.1` -> `1.1.2`

## 0.10.3

* Hotfix for username data class

## 0.10.2

* Fixes in `Username`
    * Now you can create username object using string which is not starting with `@`
    * Now `Username` correctly comparing with strings, which are not starting with `@`
* Now most part of usernames in library have type `Username`
* Fix `replyMarkup` in `InlineQueryResultArticle`

## 0.10.1

* Change algorithm of `executeUnsafe`: now it use loop instead of recursive calling
* Add additional `startGettingUpdates` with better management of received updates for media groups
* Now `MediaGroupMessage` is `CommonMessage` with `MediaGroupContent` content
* Added extensions `replyTo`, `forwarded` and `chat` for `List<BaseMessageUpdated>` for comfortable
work with media groups lists
* Fix `parseMode` of `InputTextMessageContent`

## 0.10.0

* Most part of abstractions was replaced from `requests` and `types` on more high level
* Added abstraction `CommonVenueData`
* Added abstraction `CommonContactData`
* Added `InputMessageContent`
* Update some types and requests according to abstractions replacing
* Add all `InlineQueryResult`, `InputMessageContent` and other inline mode types
* Fixes in edition of inline messages and their result types
* Replace basic exception and add `ReplyMessageNotFound` exception

## 0.9.3

* `KtorRequestsExecutor` now can use custom `JSON` string formatter (by default - non strict)
* `ResponseParameters` renamed to `Response`
* Add `RequestError` sealed class and described in documentation known errors
* Add `ResponseParametersRaw` which can create error based on input parameters
* Add `parameters` field in `Response` and remove useless fields from `Response`
* Add `leftToRetry` parameter in `RetryAfterError`
* Add handling of `RetryAfterError` in `KtorRequestsExecutor`

## 0.9.2

* `RequestsExecutor#executeAsync(Request, CoroutineScope)` now will return `Deferred` for cases when you need result
* `RequestsExecutor#executeUnsafe` will automatically retry request if it was unsuccessful and retries > 0

## 0.9.1

* Updated built-in lengths restrictions
* Apply restrictions of text limit for sending messages
* Add `RegularTextMessageEntity` which is useful for representing regular text message entity
* Add `convertToFullMessageEntityList` which create list of entities with `RegularTextMessageEntity` on places where
must be regular text
* Change signature of `createMarkdownText`: now it will return list of strings
* Deprecate old signatures of `createMarkdownText`, `toMarkdownCaption`, `toMarkdownText`
* Add `ResendableContent#createResends` which create adapted list of resends for content
* Add `TextContent` own `createResends` realisation

## 0.9.0

* Old extension `OkHttpClient.Builder#useWith` now deprecated and must be replaced by the same in
`com.github.insanusmokrassar.TelegramBotAPI.bot.Ktor` package
* Replace `ProxySettings` data class in `settings` package, deprecate old link
* `BaseRequestsExecutor` now have no it's own scope
* Add `RequestLimiter` and base realisations
* Now `KtorRequestsExecutor` can receive as one of parameters `RequestLimiter` (by default - `EmptyLimiter`)

## 0.8.5

* Add extension `String#toMarkdown`
* Fix of inserting of text when create Markdown-adapted text from text and text entities
* Fix default realisation of MessageEntity#asMarkdownSource

## 0.8.4

* Added `createMarkdownText` and extensions for `CaptionedMediaContent` and `TextContent`
* Added `ResendableContent` and realize in different contents
    * Animation
    * Audio
    * Document
    * Photo
    * Sticker
    * Video
    * VideoNote
    * Voice
* `MessageContent` now is `ResendableContent`
* Now all media sending factories which contains `thumb` have default `null` value
* `ChatIdentifier` classes now are `data` classes
* Now `MediaGroupContent` interface contains `toMediaGroupMemberInputMedia` method for easily creating mirror input media
* Change signature of `Update`
    * Now `Update` is untyped and data is `Any`
* Media groups now are separated type of updates and you can subscribe on that receiving directly
* Now `AdministratorChatMember` is interface and `CreatorChatMember` implement it

## 0.8.3

* Now `ForwardedMessage` contains nullable `from`

## 0.8.2

* Add `FromUserMessage` which must be implemented in all messages realisations which have `user` field
* Add `CommonMediaGroupMessage` which in fact extension of `MediaGroupMessage` with implementation of `FromUserMessage`
* `CommonMessageImpl` now implementing `FromUserMessage`

## 0.8.1

* Update `MediaGroupMessage` interface
* Add implementation of `MediaGroupMessage`
* Add generating of `MediaGroupMessage` in `RawMessage`<|MERGE_RESOLUTION|>--- conflicted
+++ resolved
@@ -1,6 +1,5 @@
 # TelegramBotAPI changelog
 
-<<<<<<< HEAD
 ## 1.0.0
 
 __All the `tgbotapi.extensions.*` packages have been removed__
@@ -47,7 +46,7 @@
         * New typealias `FileUrl` (represents `FileId` but declare that they are the same)
 * `BehaviourBuilder`:
     * `SimpleFilter` now is a `fun interface` instead of just callback (fix of [#546](https://github.com/InsanusMokrassar/TelegramBotAPI/issues/546))
-=======
+
 ## 0.38.20
 
 * `BehaviourBuilder FSM`:
@@ -63,7 +62,6 @@
 * `BehaviourBuilder FSM`:
     * `BehaviourContextWithFSMBuilder` deprecated in favor to `BehaviourContextWithFSM`
     * Now it is possible to define additional handlers in subcontexts of `BehaviourBuilderWithFSM`
->>>>>>> 90e0b1ac
 
 ## 0.38.18
 
