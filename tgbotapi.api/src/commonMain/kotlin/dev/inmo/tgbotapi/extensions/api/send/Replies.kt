--- conflicted
+++ resolved
@@ -1040,28 +1040,15 @@
     protectContent: Boolean = false,
     allowSendingWithoutReply: Boolean? = null,
     replyMarkup: KeyboardMarkup? = null
-<<<<<<< HEAD
-) = execute(
+): Message = execute(
     content.createResend(
         to.chat.id,
+        (to as? PossiblyTopicMessage) ?.threadId,
         disableNotification,
         protectContent,
         to.messageId,
         allowSendingWithoutReply,
         replyMarkup
-=======
-) {
-    execute(
-        content.createResend(
-            to.chat.id,
-            (to as? PossiblyTopicMessage) ?.threadId,
-            disableNotification,
-            protectContent,
-            to.messageId,
-            allowSendingWithoutReply,
-            replyMarkup
-        )
->>>>>>> a80ed2ec
     )
 )
 
