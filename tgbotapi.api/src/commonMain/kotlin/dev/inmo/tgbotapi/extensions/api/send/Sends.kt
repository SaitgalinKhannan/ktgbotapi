package dev.inmo.tgbotapi.extensions.api.send

import dev.inmo.tgbotapi.bot.TelegramBot
import dev.inmo.tgbotapi.extensions.api.send.games.sendGame
import dev.inmo.tgbotapi.extensions.api.send.media.*
import dev.inmo.tgbotapi.extensions.api.send.payments.sendInvoice
import dev.inmo.tgbotapi.extensions.api.send.polls.sendQuizPoll
import dev.inmo.tgbotapi.extensions.api.send.polls.sendRegularPoll
import dev.inmo.tgbotapi.requests.send.media.rawSendingMediaGroupsWarning
import dev.inmo.tgbotapi.types.*
import dev.inmo.tgbotapi.types.actions.BotAction
import dev.inmo.tgbotapi.types.buttons.InlineKeyboardMarkup
import dev.inmo.tgbotapi.types.buttons.KeyboardMarkup
import dev.inmo.tgbotapi.types.chat.Chat
import dev.inmo.tgbotapi.types.chat.CommonUser
import dev.inmo.tgbotapi.types.dice.DiceAnimationType
import dev.inmo.tgbotapi.types.files.*
import dev.inmo.tgbotapi.types.games.Game
import dev.inmo.tgbotapi.types.location.StaticLocation
import dev.inmo.tgbotapi.types.media.*
import dev.inmo.tgbotapi.types.message.ParseMode
import dev.inmo.tgbotapi.types.message.content.*
import dev.inmo.tgbotapi.types.message.textsources.TextSource
import dev.inmo.tgbotapi.types.message.textsources.TextSourcesList
import dev.inmo.tgbotapi.types.payments.LabeledPrice
import dev.inmo.tgbotapi.types.payments.abstracts.Currency
import dev.inmo.tgbotapi.types.polls.*
import dev.inmo.tgbotapi.types.venue.Venue
import dev.inmo.tgbotapi.utils.*
import kotlin.jvm.JvmName

/**
 * Will execute [sendBotAction] request
 */
suspend fun TelegramBot.send(
    chatId: ChatIdentifier,
    action: BotAction
) = sendBotAction(chatId, action)

/**
 * Will execute [sendBotAction] request
 */
suspend fun TelegramBot.send(
    chat: Chat,
    action: BotAction
) = sendBotAction(chat, action)

/**
 * Will execute [sendAnimation] request
 * @param replyMarkup Some of [KeyboardMarkup]. See [dev.inmo.tgbotapi.extensions.utils.types.buttons.replyKeyboard] or
 * [dev.inmo.tgbotapi.extensions.utils.types.buttons.inlineKeyboard] as a builders for that param
 */
suspend fun TelegramBot.send(
    chatId: ChatIdentifier,
    animation: AnimationFile,
    text: String? = null,
    parseMode: ParseMode? = null,
    duration: Long? = null,
    width: Int? = null,
    height: Int? = null,
    threadId: MessageThreadId? = null,
    disableNotification: Boolean = false,
    protectContent: Boolean = false,
    replyToMessageId: MessageId? = null,
    allowSendingWithoutReply: Boolean? = null,
    replyMarkup: KeyboardMarkup? = null
) = sendAnimation(chatId, animation, text, parseMode, duration, width, height, threadId, disableNotification, protectContent, replyToMessageId, allowSendingWithoutReply, replyMarkup)

/**
 * Will execute [sendAnimation] request
 * @param replyMarkup Some of [KeyboardMarkup]. See [dev.inmo.tgbotapi.extensions.utils.types.buttons.replyKeyboard] or
 * [dev.inmo.tgbotapi.extensions.utils.types.buttons.inlineKeyboard] as a builders for that param
 */
suspend fun TelegramBot.send(
    chat: Chat,
    animation: AnimationFile,
    text: String? = null,
    parseMode: ParseMode? = null,
    duration: Long? = null,
    width: Int? = null,
    height: Int? = null,
    threadId: MessageThreadId? = null,
    disableNotification: Boolean = false,
    protectContent: Boolean = false,
    replyToMessageId: MessageId? = null,
    allowSendingWithoutReply: Boolean? = null,
    replyMarkup: KeyboardMarkup? = null
) = sendAnimation(chat, animation, text, parseMode, duration, width, height, threadId, disableNotification, protectContent, replyToMessageId, allowSendingWithoutReply, replyMarkup)

/**
 * Will execute [sendAnimation] request
 * @param replyMarkup Some of [KeyboardMarkup]. See [dev.inmo.tgbotapi.extensions.utils.types.buttons.replyKeyboard] or
 * [dev.inmo.tgbotapi.extensions.utils.types.buttons.inlineKeyboard] as a builders for that param
 */
suspend fun TelegramBot.send(
    chatId: ChatIdentifier,
    animation: AnimationFile,
    entities: TextSourcesList,
    duration: Long? = null,
    width: Int? = null,
    height: Int? = null,
    threadId: MessageThreadId? = null,
    disableNotification: Boolean = false,
    protectContent: Boolean = false,
    replyToMessageId: MessageId? = null,
    allowSendingWithoutReply: Boolean? = null,
    replyMarkup: KeyboardMarkup? = null
) = sendAnimation(chatId, animation, entities, duration, width, height, threadId, disableNotification, protectContent, replyToMessageId, allowSendingWithoutReply, replyMarkup)

/**
 * Will execute [sendAnimation] request
 * @param replyMarkup Some of [KeyboardMarkup]. See [dev.inmo.tgbotapi.extensions.utils.types.buttons.replyKeyboard] or
 * [dev.inmo.tgbotapi.extensions.utils.types.buttons.inlineKeyboard] as a builders for that param
 */
suspend fun TelegramBot.send(
    chat: Chat,
    animation: AnimationFile,
    entities: TextSourcesList,
    duration: Long? = null,
    width: Int? = null,
    height: Int? = null,
    threadId: MessageThreadId? = null,
    disableNotification: Boolean = false,
    protectContent: Boolean = false,
    replyToMessageId: MessageId? = null,
    allowSendingWithoutReply: Boolean? = null,
    replyMarkup: KeyboardMarkup? = null
) = sendAnimation(chat, animation, entities, duration, width, height, threadId, disableNotification, protectContent, replyToMessageId, allowSendingWithoutReply, replyMarkup)

/**
 * Will execute [sendAudio] request
 * @param replyMarkup Some of [KeyboardMarkup]. See [dev.inmo.tgbotapi.extensions.utils.types.buttons.replyKeyboard] or
 * [dev.inmo.tgbotapi.extensions.utils.types.buttons.inlineKeyboard] as a builders for that param
 */
suspend fun TelegramBot.send(
    chatId: ChatIdentifier,
    audio: AudioFile,
    text: String? = null,
    parseMode: ParseMode? = null,
    title: String? = audio.title,
    threadId: MessageThreadId? = null,
    disableNotification: Boolean = false,
    protectContent: Boolean = false,
    replyToMessageId: MessageId? = null,
    allowSendingWithoutReply: Boolean? = null,
    replyMarkup: KeyboardMarkup? = null
) = sendAudio(chatId, audio, text, parseMode, title, threadId, disableNotification, protectContent, replyToMessageId, allowSendingWithoutReply, replyMarkup)

/**
 * Will execute [sendAudio] request
 * @param replyMarkup Some of [KeyboardMarkup]. See [dev.inmo.tgbotapi.extensions.utils.types.buttons.replyKeyboard] or
 * [dev.inmo.tgbotapi.extensions.utils.types.buttons.inlineKeyboard] as a builders for that param
 */
suspend fun TelegramBot.send(
    chat: Chat,
    audio: AudioFile,
    text: String? = null,
    parseMode: ParseMode? = null,
    title: String? = audio.title,
    threadId: MessageThreadId? = null,
    disableNotification: Boolean = false,
    protectContent: Boolean = false,
    replyToMessageId: MessageId? = null,
    allowSendingWithoutReply: Boolean? = null,
    replyMarkup: KeyboardMarkup? = null
) = sendAudio(chat, audio, text, parseMode, title, threadId, disableNotification, protectContent, replyToMessageId, allowSendingWithoutReply, replyMarkup)

/**
 * Will execute [sendAudio] request
 * @param replyMarkup Some of [KeyboardMarkup]. See [dev.inmo.tgbotapi.extensions.utils.types.buttons.replyKeyboard] or
 * [dev.inmo.tgbotapi.extensions.utils.types.buttons.inlineKeyboard] as a builders for that param
 */
suspend inline fun TelegramBot.send(
    chatId: ChatIdentifier,
    audio: AudioFile,
    entities: TextSourcesList,
    title: String? = audio.title,
    threadId: MessageThreadId? = null,
    disableNotification: Boolean = false,
    protectContent: Boolean = false,
    replyToMessageId: MessageId? = null,
    allowSendingWithoutReply: Boolean? = null,
    replyMarkup: KeyboardMarkup? = null
) = sendAudio(chatId, audio, entities, title, threadId, disableNotification, protectContent, replyToMessageId, allowSendingWithoutReply, replyMarkup)

/**
 * Will execute [sendAudio] request
 * @param replyMarkup Some of [KeyboardMarkup]. See [dev.inmo.tgbotapi.extensions.utils.types.buttons.replyKeyboard] or
 * [dev.inmo.tgbotapi.extensions.utils.types.buttons.inlineKeyboard] as a builders for that param
 */
suspend inline fun TelegramBot.send(
    chat: Chat,
    audio: AudioFile,
    entities: TextSourcesList,
    title: String? = audio.title,
    threadId: MessageThreadId? = null,
    disableNotification: Boolean = false,
    protectContent: Boolean = false,
    replyToMessageId: MessageId? = null,
    allowSendingWithoutReply: Boolean? = null,
    replyMarkup: KeyboardMarkup? = null
) = sendAudio(chat, audio, entities, title, threadId, disableNotification, protectContent, replyToMessageId, allowSendingWithoutReply, replyMarkup)

/**
 * Will execute [sendContact] request
 * @param replyMarkup Some of [KeyboardMarkup]. See [dev.inmo.tgbotapi.extensions.utils.types.buttons.replyKeyboard] or
 * [dev.inmo.tgbotapi.extensions.utils.types.buttons.inlineKeyboard] as a builders for that param
 */
suspend fun TelegramBot.send(
    chatId: ChatIdentifier,
    phoneNumber: String,
    firstName: String,
    lastName: String? = null,
    threadId: MessageThreadId? = null,
    disableNotification: Boolean = false,
    protectContent: Boolean = false,
    replyToMessageId: MessageId? = null,
    allowSendingWithoutReply: Boolean? = null,
    replyMarkup: KeyboardMarkup? = null
) = sendContact(chatId, phoneNumber, firstName, lastName, threadId, disableNotification, protectContent, replyToMessageId, allowSendingWithoutReply, replyMarkup)

/**
 * Will execute [sendContact] request
 * @param replyMarkup Some of [KeyboardMarkup]. See [dev.inmo.tgbotapi.extensions.utils.types.buttons.replyKeyboard] or
 * [dev.inmo.tgbotapi.extensions.utils.types.buttons.inlineKeyboard] as a builders for that param
 */
suspend fun TelegramBot.send(
    chatId: ChatIdentifier,
    contact: Contact,
    threadId: MessageThreadId? = null,
    disableNotification: Boolean = false,
    protectContent: Boolean = false,
    replyToMessageId: MessageId? = null,
    allowSendingWithoutReply: Boolean? = null,
    replyMarkup: KeyboardMarkup? = null
) = sendContact(chatId, contact, threadId, disableNotification, protectContent, replyToMessageId, allowSendingWithoutReply, replyMarkup)

/**
 * Will execute [sendContact] request
 * @param replyMarkup Some of [KeyboardMarkup]. See [dev.inmo.tgbotapi.extensions.utils.types.buttons.replyKeyboard] or
 * [dev.inmo.tgbotapi.extensions.utils.types.buttons.inlineKeyboard] as a builders for that param
 */
suspend fun TelegramBot.send(
    chat: Chat,
    phoneNumber: String,
    firstName: String,
    lastName: String? = null,
    threadId: MessageThreadId? = null,
    disableNotification: Boolean = false,
    protectContent: Boolean = false,
    replyToMessageId: MessageId? = null,
    allowSendingWithoutReply: Boolean? = null,
    replyMarkup: KeyboardMarkup? = null
) = sendContact(chat, phoneNumber, firstName, lastName, threadId, disableNotification, protectContent, replyToMessageId, allowSendingWithoutReply, replyMarkup)

/**
 * Will execute [sendContact] request
 * @param replyMarkup Some of [KeyboardMarkup]. See [dev.inmo.tgbotapi.extensions.utils.types.buttons.replyKeyboard] or
 * [dev.inmo.tgbotapi.extensions.utils.types.buttons.inlineKeyboard] as a builders for that param
 */
suspend fun TelegramBot.send(
    chat: Chat,
    contact: Contact,
    threadId: MessageThreadId? = null,
    disableNotification: Boolean = false,
    protectContent: Boolean = false,
    replyToMessageId: MessageId? = null,
    allowSendingWithoutReply: Boolean? = null,
    replyMarkup: KeyboardMarkup? = null
) = sendContact(chat, contact, threadId, disableNotification, protectContent, replyToMessageId, allowSendingWithoutReply, replyMarkup)

/**
 * Will execute [sendDice] request
 * @param replyMarkup Some of [KeyboardMarkup]. See [dev.inmo.tgbotapi.extensions.utils.types.buttons.replyKeyboard] or
 * [dev.inmo.tgbotapi.extensions.utils.types.buttons.inlineKeyboard] as a builders for that param
 */
suspend fun TelegramBot.send(
    chatId: ChatIdentifier,
    animationType: DiceAnimationType,
    threadId: MessageThreadId? = null,
    disableNotification: Boolean = false,
    protectContent: Boolean = false,
    replyToMessageId: MessageId? = null,
    allowSendingWithoutReply: Boolean? = null,
    replyMarkup: KeyboardMarkup? = null
) = sendDice(chatId, animationType, threadId, disableNotification, protectContent, replyToMessageId, allowSendingWithoutReply, replyMarkup)

/**
 * Will execute [sendDice] request
 * @param replyMarkup Some of [KeyboardMarkup]. See [dev.inmo.tgbotapi.extensions.utils.types.buttons.replyKeyboard] or
 * [dev.inmo.tgbotapi.extensions.utils.types.buttons.inlineKeyboard] as a builders for that param
 */
suspend fun TelegramBot.send(
    chat: Chat,
    animationType: DiceAnimationType,
    threadId: MessageThreadId? = null,
    disableNotification: Boolean = false,
    protectContent: Boolean = false,
    replyToMessageId: MessageId? = null,
    allowSendingWithoutReply: Boolean? = null,
    replyMarkup: KeyboardMarkup? = null
) = sendDice(chat, animationType, threadId, disableNotification, protectContent, replyToMessageId, allowSendingWithoutReply, replyMarkup)

/**
 * Will execute [sendDocument] request
 * @param replyMarkup Some of [KeyboardMarkup]. See [dev.inmo.tgbotapi.extensions.utils.types.buttons.replyKeyboard] or
 * [dev.inmo.tgbotapi.extensions.utils.types.buttons.inlineKeyboard] as a builders for that param
 */
suspend fun TelegramBot.send(
    chatId: ChatIdentifier,
    document: DocumentFile,
    text: String? = null,
    parseMode: ParseMode? = null,
    threadId: MessageThreadId? = null,
    disableNotification: Boolean = false,
    protectContent: Boolean = false,
    replyToMessageId: MessageId? = null,
    allowSendingWithoutReply: Boolean? = null,
    replyMarkup: KeyboardMarkup? = null,
    disableContentTypeDetection: Boolean? = null
) = sendDocument(chatId, document, text, parseMode, threadId, disableNotification, protectContent, replyToMessageId, allowSendingWithoutReply, replyMarkup, disableContentTypeDetection)

/**
 * Will execute [sendDocument] request
 * @param replyMarkup Some of [KeyboardMarkup]. See [dev.inmo.tgbotapi.extensions.utils.types.buttons.replyKeyboard] or
 * [dev.inmo.tgbotapi.extensions.utils.types.buttons.inlineKeyboard] as a builders for that param
 */
suspend fun TelegramBot.send(
    chat: Chat,
    document: DocumentFile,
    text: String? = null,
    parseMode: ParseMode? = null,
    threadId: MessageThreadId? = null,
    disableNotification: Boolean = false,
    protectContent: Boolean = false,
    replyToMessageId: MessageId? = null,
    allowSendingWithoutReply: Boolean? = null,
    replyMarkup: KeyboardMarkup? = null,
    disableContentTypeDetection: Boolean? = null
) = sendDocument(chat, document, text, parseMode, threadId, disableNotification, protectContent, replyToMessageId, allowSendingWithoutReply, replyMarkup, disableContentTypeDetection)

/**
 * Will execute [sendDocument] request
 * @param replyMarkup Some of [KeyboardMarkup]. See [dev.inmo.tgbotapi.extensions.utils.types.buttons.replyKeyboard] or
 * [dev.inmo.tgbotapi.extensions.utils.types.buttons.inlineKeyboard] as a builders for that param
 */
suspend inline fun TelegramBot.send(
    chatId: ChatIdentifier,
    document: DocumentFile,
    entities: TextSourcesList,
    threadId: MessageThreadId? = null,
    disableNotification: Boolean = false,
    protectContent: Boolean = false,
    replyToMessageId: MessageId? = null,
    allowSendingWithoutReply: Boolean? = null,
    replyMarkup: KeyboardMarkup? = null,
    disableContentTypeDetection: Boolean? = null
) = sendDocument(chatId, document, entities, threadId, disableNotification, protectContent, replyToMessageId, allowSendingWithoutReply, replyMarkup, disableContentTypeDetection)

/**
 * Will execute [sendDocument] request
 * @param replyMarkup Some of [KeyboardMarkup]. See [dev.inmo.tgbotapi.extensions.utils.types.buttons.replyKeyboard] or
 * [dev.inmo.tgbotapi.extensions.utils.types.buttons.inlineKeyboard] as a builders for that param
 */
suspend inline fun TelegramBot.send(
    chat: Chat,
    document: DocumentFile,
    entities: TextSourcesList,
    threadId: MessageThreadId? = null,
    disableNotification: Boolean = false,
    protectContent: Boolean = false,
    replyToMessageId: MessageId? = null,
    allowSendingWithoutReply: Boolean? = null,
    replyMarkup: KeyboardMarkup? = null,
    disableContentTypeDetection: Boolean? = null
) = sendDocument(chat, document, entities, threadId, disableNotification, protectContent, replyToMessageId, allowSendingWithoutReply, replyMarkup, disableContentTypeDetection)

/**
 * Will execute [sendGame] request
 * @param replyMarkup Some of [KeyboardMarkup]. See [dev.inmo.tgbotapi.extensions.utils.types.buttons.replyKeyboard] or
 * [dev.inmo.tgbotapi.extensions.utils.types.buttons.inlineKeyboard] as a builders for that param
 */
suspend fun TelegramBot.send(
    chatId: ChatIdentifier,
    game: Game,
    threadId: MessageThreadId? = null,
    disableNotification: Boolean = false,
    protectContent: Boolean = false,
    replyToMessageId: MessageId? = null,
    allowSendingWithoutReply: Boolean? = null,
    replyMarkup: KeyboardMarkup? = null
) = sendGame(chatId, game, threadId, disableNotification, protectContent, replyToMessageId, allowSendingWithoutReply, replyMarkup)

/**
 * Will execute [sendGame] request
 * @param replyMarkup Some of [KeyboardMarkup]. See [dev.inmo.tgbotapi.extensions.utils.types.buttons.replyKeyboard] or
 * [dev.inmo.tgbotapi.extensions.utils.types.buttons.inlineKeyboard] as a builders for that param
 */
suspend fun TelegramBot.send(
    chat: Chat,
    game: Game,
    threadId: MessageThreadId? = null,
    disableNotification: Boolean = false,
    protectContent: Boolean = false,
    replyToMessageId: MessageId? = null,
    allowSendingWithoutReply: Boolean? = null,
    replyMarkup: KeyboardMarkup? = null
) = sendGame(chat, game, threadId, disableNotification, protectContent, replyToMessageId, allowSendingWithoutReply, replyMarkup)

/**
 * Will execute [sendInvoice] request
 * @param replyMarkup Some [InlineKeyboardMarkup]. See [dev.inmo.tgbotapi.extensions.utils.types.buttons.inlineKeyboard]
 * as a builder for that
 */
suspend fun TelegramBot.send(
    chatId: ChatId,
    title: String,
    description: String,
    payload: String,
    providerToken: String,
    currency: Currency,
    prices: List<LabeledPrice>,
    maxTipAmount: Int? = null,
    suggestedTipAmounts: List<Int>? = null,
    startParameter: StartParameter? = null,
    providerData: String? = null,
    requireName: Boolean = false,
    requirePhoneNumber: Boolean = false,
    requireEmail: Boolean = false,
    requireShippingAddress: Boolean = false,
    shouldSendPhoneNumberToProvider: Boolean = false,
    shouldSendEmailToProvider: Boolean = false,
    priceDependOnShipAddress: Boolean = false,
    threadId: MessageThreadId? = null,
    disableNotification: Boolean = false,
    protectContent: Boolean = false,
    replyToMessageId: MessageId? = null,
    allowSendingWithoutReply: Boolean? = null,
    replyMarkup: InlineKeyboardMarkup? = null
) = sendInvoice(chatId, title, description, payload, providerToken, currency, prices, maxTipAmount, suggestedTipAmounts, startParameter, providerData, requireName, requirePhoneNumber, requireEmail, requireShippingAddress, shouldSendPhoneNumberToProvider, shouldSendEmailToProvider, priceDependOnShipAddress, threadId, disableNotification, protectContent, replyToMessageId, allowSendingWithoutReply, replyMarkup)

/**
 * Will execute [sendInvoice] request
 * @param replyMarkup Some [InlineKeyboardMarkup]. See [dev.inmo.tgbotapi.extensions.utils.types.buttons.inlineKeyboard]
 * as a builder for that
 */
suspend fun TelegramBot.send(
    user: CommonUser,
    title: String,
    description: String,
    payload: String,
    providerToken: String,
    currency: Currency,
    prices: List<LabeledPrice>,
    maxTipAmount: Int? = null,
    suggestedTipAmounts: List<Int>? = null,
    startParameter: StartParameter? = null,
    providerData: String? = null,
    requireName: Boolean = false,
    requirePhoneNumber: Boolean = false,
    requireEmail: Boolean = false,
    requireShippingAddress: Boolean = false,
    shouldSendPhoneNumberToProvider: Boolean = false,
    shouldSendEmailToProvider: Boolean = false,
    priceDependOnShipAddress: Boolean = false,
    threadId: MessageThreadId? = null,
    disableNotification: Boolean = false,
    protectContent: Boolean = false,
    replyToMessageId: MessageId? = null,
    allowSendingWithoutReply: Boolean? = null,
    replyMarkup: InlineKeyboardMarkup? = null
) = sendInvoice(user, title, description, payload, providerToken, currency, prices, maxTipAmount, suggestedTipAmounts, startParameter, providerData, requireName, requirePhoneNumber, requireEmail, requireShippingAddress, shouldSendPhoneNumberToProvider, shouldSendEmailToProvider, priceDependOnShipAddress, threadId, disableNotification, protectContent, replyToMessageId, allowSendingWithoutReply, replyMarkup)

/**
 * Will execute [sendStaticLocation] request
 * @param replyMarkup Some of [KeyboardMarkup]. See [dev.inmo.tgbotapi.extensions.utils.types.buttons.replyKeyboard] or
 * [dev.inmo.tgbotapi.extensions.utils.types.buttons.inlineKeyboard] as a builders for that param
 */
suspend fun TelegramBot.send(
    chatId: ChatIdentifier,
    latitude: Double,
    longitude: Double,
    threadId: MessageThreadId? = null,
    disableNotification: Boolean = false,
    protectContent: Boolean = false,
    allowSendingWithoutReply: Boolean? = null,
    replyToMessageId: MessageId? = null,
    replyMarkup: KeyboardMarkup? = null
) = sendStaticLocation(chatId, latitude, longitude, threadId, disableNotification, protectContent, allowSendingWithoutReply, replyToMessageId, replyMarkup)

/**
 * Will execute [sendStaticLocation] request
 * @param replyMarkup Some of [KeyboardMarkup]. See [dev.inmo.tgbotapi.extensions.utils.types.buttons.replyKeyboard] or
 * [dev.inmo.tgbotapi.extensions.utils.types.buttons.inlineKeyboard] as a builders for that param
 */
suspend fun TelegramBot.send(
    chatId: ChatIdentifier,
    location: StaticLocation,
    threadId: MessageThreadId? = null,
    disableNotification: Boolean = false,
    protectContent: Boolean = false,
    allowSendingWithoutReply: Boolean? = null,
    replyToMessageId: MessageId? = null,
    replyMarkup: KeyboardMarkup? = null
) = sendStaticLocation(chatId, location, threadId, disableNotification, protectContent, allowSendingWithoutReply, replyToMessageId, replyMarkup)

/**
 * Will execute [sendStaticLocation] request
 * @param replyMarkup Some of [KeyboardMarkup]. See [dev.inmo.tgbotapi.extensions.utils.types.buttons.replyKeyboard] or
 * [dev.inmo.tgbotapi.extensions.utils.types.buttons.inlineKeyboard] as a builders for that param
 */
suspend fun TelegramBot.send(
    chat: Chat,
    latitude: Double,
    longitude: Double,
    threadId: MessageThreadId? = null,
    disableNotification: Boolean = false,
    protectContent: Boolean = false,
    allowSendingWithoutReply: Boolean? = null,
    replyToMessageId: MessageId? = null,
    replyMarkup: KeyboardMarkup? = null
) = sendStaticLocation(chat, latitude, longitude, threadId, disableNotification, protectContent, allowSendingWithoutReply, replyToMessageId, replyMarkup)

/**
 * Will execute [sendStaticLocation] request
 * @param replyMarkup Some of [KeyboardMarkup]. See [dev.inmo.tgbotapi.extensions.utils.types.buttons.replyKeyboard] or
 * [dev.inmo.tgbotapi.extensions.utils.types.buttons.inlineKeyboard] as a builders for that param
 */
suspend fun TelegramBot.send(
    chat: Chat,
    location: StaticLocation,
    threadId: MessageThreadId? = null,
    disableNotification: Boolean = false,
    protectContent: Boolean = false,
    allowSendingWithoutReply: Boolean? = null,
    replyToMessageId: MessageId? = null,
    replyMarkup: KeyboardMarkup? = null
) = sendStaticLocation(chat, location, threadId, disableNotification, protectContent, allowSendingWithoutReply, replyToMessageId, replyMarkup)

/**
 * Will execute [sendTextMessage] request
 * @param replyMarkup Some of [KeyboardMarkup]. See [dev.inmo.tgbotapi.extensions.utils.types.buttons.replyKeyboard] or
 * [dev.inmo.tgbotapi.extensions.utils.types.buttons.inlineKeyboard] as a builders for that param
 */
suspend fun TelegramBot.send(
    chatId: ChatIdentifier,
    text: String,
    parseMode: ParseMode? = null,
    disableWebPagePreview: Boolean? = null,
    threadId: MessageThreadId? = null,
    disableNotification: Boolean = false,
    protectContent: Boolean = false,
    replyToMessageId: MessageId? = null,
    allowSendingWithoutReply: Boolean? = null,
    replyMarkup: KeyboardMarkup? = null
) = sendTextMessage(chatId, text, parseMode, disableWebPagePreview, threadId, disableNotification, protectContent, replyToMessageId, allowSendingWithoutReply, replyMarkup)

/**
 * Will execute [sendTextMessage] request
 * @param replyMarkup Some of [KeyboardMarkup]. See [dev.inmo.tgbotapi.extensions.utils.types.buttons.replyKeyboard] or
 * [dev.inmo.tgbotapi.extensions.utils.types.buttons.inlineKeyboard] as a builders for that param
 */
suspend fun TelegramBot.send(
    chat: Chat,
    text: String,
    parseMode: ParseMode? = null,
    disableWebPagePreview: Boolean? = null,
    threadId: MessageThreadId? = null,
    disableNotification: Boolean = false,
    protectContent: Boolean = false,
    replyToMessageId: MessageId? = null,
    allowSendingWithoutReply: Boolean? = null,
    replyMarkup: KeyboardMarkup? = null
) = sendTextMessage(chat, text, parseMode, disableWebPagePreview, threadId, disableNotification, protectContent, replyToMessageId, allowSendingWithoutReply, replyMarkup)

/**
 * Will execute [sendTextMessage] request
 * @param replyMarkup Some of [KeyboardMarkup]. See [dev.inmo.tgbotapi.extensions.utils.types.buttons.replyKeyboard] or
 * [dev.inmo.tgbotapi.extensions.utils.types.buttons.inlineKeyboard] as a builders for that param
 */
suspend fun TelegramBot.send(
    chatId: ChatIdentifier,
    entities: TextSourcesList,
    disableWebPagePreview: Boolean? = null,
    threadId: MessageThreadId? = null,
    disableNotification: Boolean = false,
    protectContent: Boolean = false,
    replyToMessageId: MessageId? = null,
    allowSendingWithoutReply: Boolean? = null,
    replyMarkup: KeyboardMarkup? = null
) = sendTextMessage(chatId, entities, disableWebPagePreview, threadId, disableNotification, protectContent, replyToMessageId, allowSendingWithoutReply, replyMarkup)

/**
 * @param replyMarkup Some [InlineKeyboardMarkup]. See [dev.inmo.tgbotapi.extensions.utils.types.buttons.inlineKeyboard]
 * as a builder for that
 */
suspend fun TelegramBot.send(
    chatId: ChatIdentifier,
    separator: TextSource? = null,
    disableWebPagePreview: Boolean? = null,
    threadId: MessageThreadId? = null,
    disableNotification: Boolean = false,
    protectContent: Boolean = false,
    replyToMessageId: MessageId? = null,
    allowSendingWithoutReply: Boolean? = null,
    replyMarkup: KeyboardMarkup? = null,
    builderBody: EntitiesBuilderBody
) = send(chatId, buildEntities(separator, builderBody), disableWebPagePreview, threadId, disableNotification, protectContent, replyToMessageId, allowSendingWithoutReply, replyMarkup)


/**
 * @param replyMarkup Some [InlineKeyboardMarkup]. See [dev.inmo.tgbotapi.extensions.utils.types.buttons.inlineKeyboard]
 * as a builder for that
 */
suspend fun TelegramBot.send(
    chatId: ChatIdentifier,
    separator: String,
    disableWebPagePreview: Boolean? = null,
    threadId: MessageThreadId? = null,
    disableNotification: Boolean = false,
    protectContent: Boolean = false,
    replyToMessageId: MessageId? = null,
    allowSendingWithoutReply: Boolean? = null,
    replyMarkup: KeyboardMarkup? = null,
    builderBody: EntitiesBuilderBody
) = send(chatId, buildEntities(separator, builderBody), disableWebPagePreview, threadId, disableNotification, protectContent, replyToMessageId, allowSendingWithoutReply, replyMarkup)


/**
 * Will execute [sendTextMessage] request
 * @param replyMarkup Some of [KeyboardMarkup]. See [dev.inmo.tgbotapi.extensions.utils.types.buttons.replyKeyboard] or
 * [dev.inmo.tgbotapi.extensions.utils.types.buttons.inlineKeyboard] as a builders for that param
 */
suspend fun TelegramBot.send(
    chat: Chat,
    entities: TextSourcesList,
    disableWebPagePreview: Boolean? = null,
    threadId: MessageThreadId? = null,
    disableNotification: Boolean = false,
    protectContent: Boolean = false,
    replyToMessageId: MessageId? = null,
    allowSendingWithoutReply: Boolean? = null,
    replyMarkup: KeyboardMarkup? = null
) = sendTextMessage(chat, entities, disableWebPagePreview, threadId, disableNotification, protectContent, replyToMessageId, allowSendingWithoutReply, replyMarkup)

/**
 * @param replyMarkup Some [InlineKeyboardMarkup]. See [dev.inmo.tgbotapi.extensions.utils.types.buttons.inlineKeyboard]
 * as a builder for that
 */
suspend fun TelegramBot.send(
    chat: Chat,
    separator: TextSource? = null,
    disableWebPagePreview: Boolean? = null,
    threadId: MessageThreadId? = null,
    disableNotification: Boolean = false,
    protectContent: Boolean = false,
    replyToMessageId: MessageId? = null,
    allowSendingWithoutReply: Boolean? = null,
    replyMarkup: KeyboardMarkup? = null,
    builderBody: EntitiesBuilderBody
) = send(chat, buildEntities(separator, builderBody), disableWebPagePreview, threadId, disableNotification, protectContent, replyToMessageId, allowSendingWithoutReply, replyMarkup)


/**
 * @param replyMarkup Some [InlineKeyboardMarkup]. See [dev.inmo.tgbotapi.extensions.utils.types.buttons.inlineKeyboard]
 * as a builder for that
 */
suspend fun TelegramBot.send(
    chat: Chat,
    separator: String,
    disableWebPagePreview: Boolean? = null,
    threadId: MessageThreadId? = null,
    disableNotification: Boolean = false,
    protectContent: Boolean = false,
    replyToMessageId: MessageId? = null,
    allowSendingWithoutReply: Boolean? = null,
    replyMarkup: KeyboardMarkup? = null,
    builderBody: EntitiesBuilderBody
) = send(chat, buildEntities(separator, builderBody), disableWebPagePreview, threadId, disableNotification, protectContent, replyToMessageId, allowSendingWithoutReply, replyMarkup)

/**
 * Will execute [sendPhoto] request
 * @param replyMarkup Some of [KeyboardMarkup]. See [dev.inmo.tgbotapi.extensions.utils.types.buttons.replyKeyboard] or
 * [dev.inmo.tgbotapi.extensions.utils.types.buttons.inlineKeyboard] as a builders for that param
 */
suspend fun TelegramBot.send(
    chatId: ChatIdentifier,
    photo: Photo,
    text: String? = null,
    parseMode: ParseMode? = null,
    threadId: MessageThreadId? = null,
    disableNotification: Boolean = false,
    protectContent: Boolean = false,
    replyToMessageId: MessageId? = null,
    allowSendingWithoutReply: Boolean? = null,
    replyMarkup: KeyboardMarkup? = null
) = sendPhoto(chatId, photo, text, parseMode, threadId, disableNotification, protectContent, replyToMessageId, allowSendingWithoutReply, replyMarkup)

/**
 * Will execute [sendPhoto] request
 * @param replyMarkup Some of [KeyboardMarkup]. See [dev.inmo.tgbotapi.extensions.utils.types.buttons.replyKeyboard] or
 * [dev.inmo.tgbotapi.extensions.utils.types.buttons.inlineKeyboard] as a builders for that param
 */
suspend fun TelegramBot.send(
    chat: Chat,
    photo: Photo,
    text: String? = null,
    parseMode: ParseMode? = null,
    threadId: MessageThreadId? = null,
    disableNotification: Boolean = false,
    protectContent: Boolean = false,
    replyToMessageId: MessageId? = null,
    allowSendingWithoutReply: Boolean? = null,
    replyMarkup: KeyboardMarkup? = null
) = sendPhoto(chat, photo, text, parseMode, threadId, disableNotification, protectContent, replyToMessageId, allowSendingWithoutReply, replyMarkup)

/**
 * Will execute [sendPhoto] request
 * @param replyMarkup Some of [KeyboardMarkup]. See [dev.inmo.tgbotapi.extensions.utils.types.buttons.replyKeyboard] or
 * [dev.inmo.tgbotapi.extensions.utils.types.buttons.inlineKeyboard] as a builders for that param
 */
suspend fun TelegramBot.send(
    chatId: ChatIdentifier,
    photoSize: PhotoSize,
    text: String? = null,
    parseMode: ParseMode? = null,
    threadId: MessageThreadId? = null,
    disableNotification: Boolean = false,
    protectContent: Boolean = false,
    replyToMessageId: MessageId? = null,
    allowSendingWithoutReply: Boolean? = null,
    replyMarkup: KeyboardMarkup? = null
) = sendPhoto(chatId, photoSize, text, parseMode, threadId, disableNotification, protectContent, replyToMessageId, allowSendingWithoutReply, replyMarkup)

/**
 * Will execute [sendPhoto] request
 * @param replyMarkup Some of [KeyboardMarkup]. See [dev.inmo.tgbotapi.extensions.utils.types.buttons.replyKeyboard] or
 * [dev.inmo.tgbotapi.extensions.utils.types.buttons.inlineKeyboard] as a builders for that param
 */
suspend fun TelegramBot.send(
    chat: Chat,
    photoSize: PhotoSize,
    text: String? = null,
    parseMode: ParseMode? = null,
    threadId: MessageThreadId? = null,
    disableNotification: Boolean = false,
    protectContent: Boolean = false,
    replyToMessageId: MessageId? = null,
    allowSendingWithoutReply: Boolean? = null,
    replyMarkup: KeyboardMarkup? = null
) = sendPhoto(chat, photoSize, text, parseMode, threadId, disableNotification, protectContent, replyToMessageId, allowSendingWithoutReply, replyMarkup)

/**
 * Will execute [sendPhoto] request
 * @param replyMarkup Some of [KeyboardMarkup]. See [dev.inmo.tgbotapi.extensions.utils.types.buttons.replyKeyboard] or
 * [dev.inmo.tgbotapi.extensions.utils.types.buttons.inlineKeyboard] as a builders for that param
 */
suspend inline fun TelegramBot.send(
    chatId: ChatIdentifier,
    photo: Photo,
    entities: TextSourcesList,
    threadId: MessageThreadId? = null,
    disableNotification: Boolean = false,
    protectContent: Boolean = false,
    replyToMessageId: MessageId? = null,
    allowSendingWithoutReply: Boolean? = null,
    replyMarkup: KeyboardMarkup? = null
) = sendPhoto(chatId, photo, entities, threadId, disableNotification, protectContent, replyToMessageId, allowSendingWithoutReply, replyMarkup)

/**
 * Will execute [sendPhoto] request
 * @param replyMarkup Some of [KeyboardMarkup]. See [dev.inmo.tgbotapi.extensions.utils.types.buttons.replyKeyboard] or
 * [dev.inmo.tgbotapi.extensions.utils.types.buttons.inlineKeyboard] as a builders for that param
 */
suspend inline fun TelegramBot.send(
    chat: Chat,
    photo: Photo,
    entities: TextSourcesList,
    threadId: MessageThreadId? = null,
    disableNotification: Boolean = false,
    protectContent: Boolean = false,
    replyToMessageId: MessageId? = null,
    allowSendingWithoutReply: Boolean? = null,
    replyMarkup: KeyboardMarkup? = null
) = sendPhoto(chat, photo, entities, threadId, disableNotification, protectContent, replyToMessageId, allowSendingWithoutReply, replyMarkup)

/**
 * Will execute [sendPhoto] request
 * @param replyMarkup Some of [KeyboardMarkup]. See [dev.inmo.tgbotapi.extensions.utils.types.buttons.replyKeyboard] or
 * [dev.inmo.tgbotapi.extensions.utils.types.buttons.inlineKeyboard] as a builders for that param
 */
suspend inline fun TelegramBot.send(
    chatId: ChatIdentifier,
    photoSize: PhotoSize,
    entities: TextSourcesList,
    threadId: MessageThreadId? = null,
    disableNotification: Boolean = false,
    protectContent: Boolean = false,
    replyToMessageId: MessageId? = null,
    allowSendingWithoutReply: Boolean? = null,
    replyMarkup: KeyboardMarkup? = null
) = sendPhoto(chatId, photoSize, entities, threadId, disableNotification, protectContent, replyToMessageId, allowSendingWithoutReply, replyMarkup)

/**
 * Will execute [sendPhoto] request
 * @param replyMarkup Some of [KeyboardMarkup]. See [dev.inmo.tgbotapi.extensions.utils.types.buttons.replyKeyboard] or
 * [dev.inmo.tgbotapi.extensions.utils.types.buttons.inlineKeyboard] as a builders for that param
 */
suspend inline fun TelegramBot.send(
    chat: Chat,
    photoSize: PhotoSize,
    entities: TextSourcesList,
    threadId: MessageThreadId? = null,
    disableNotification: Boolean = false,
    protectContent: Boolean = false,
    replyToMessageId: MessageId? = null,
    allowSendingWithoutReply: Boolean? = null,
    replyMarkup: KeyboardMarkup? = null
) = sendPhoto(chat, photoSize, entities, threadId, disableNotification, protectContent, replyToMessageId, allowSendingWithoutReply, replyMarkup)

/**
 * Will execute [sendRegularPoll] request
 * @param replyMarkup Some of [KeyboardMarkup]. See [dev.inmo.tgbotapi.extensions.utils.types.buttons.replyKeyboard] or
 * [dev.inmo.tgbotapi.extensions.utils.types.buttons.inlineKeyboard] as a builders for that param
 */
suspend fun TelegramBot.send(
    chatId: ChatIdentifier,
    question: String,
    options: List<String>,
    isAnonymous: Boolean = true,
    isClosed: Boolean = false,
    allowMultipleAnswers: Boolean = false,
    closeInfo: ScheduledCloseInfo? = null,
    threadId: MessageThreadId? = null,
    disableNotification: Boolean = false,
    protectContent: Boolean = false,
    replyToMessageId: MessageId? = null,
    allowSendingWithoutReply: Boolean? = null,
    replyMarkup: KeyboardMarkup? = null
) = sendRegularPoll(chatId, question, options, isAnonymous, isClosed, allowMultipleAnswers, closeInfo, threadId, disableNotification, protectContent, replyToMessageId, allowSendingWithoutReply, replyMarkup)

/**
 * Will execute [sendRegularPoll] request
 * @param replyMarkup Some of [KeyboardMarkup]. See [dev.inmo.tgbotapi.extensions.utils.types.buttons.replyKeyboard] or
 * [dev.inmo.tgbotapi.extensions.utils.types.buttons.inlineKeyboard] as a builders for that param
 */
suspend fun TelegramBot.send(
    chatId: ChatIdentifier,
    poll: RegularPoll,
    isClosed: Boolean = false,
    question: String = poll.question,
    options: List<String> = poll.options.map { it.text },
    isAnonymous: Boolean = poll.isAnonymous,
    allowMultipleAnswers: Boolean = poll.allowMultipleAnswers,
    closeInfo: ScheduledCloseInfo? = null,
    threadId: MessageThreadId? = null,
    disableNotification: Boolean = false,
    protectContent: Boolean = false,
    replyToMessageId: MessageId? = null,
    allowSendingWithoutReply: Boolean? = null,
    replyMarkup: KeyboardMarkup? = null
) = sendRegularPoll(chatId, poll, isClosed, question, options, isAnonymous, allowMultipleAnswers, closeInfo, threadId, disableNotification, protectContent, replyToMessageId, allowSendingWithoutReply, replyMarkup)

/**
 * Will execute [sendRegularPoll] request
 * @param replyMarkup Some of [KeyboardMarkup]. See [dev.inmo.tgbotapi.extensions.utils.types.buttons.replyKeyboard] or
 * [dev.inmo.tgbotapi.extensions.utils.types.buttons.inlineKeyboard] as a builders for that param
 */
suspend fun TelegramBot.send(
    chat: Chat,
    question: String,
    options: List<String>,
    isAnonymous: Boolean = true,
    isClosed: Boolean = false,
    allowMultipleAnswers: Boolean = false,
    closeInfo: ScheduledCloseInfo? = null,
    threadId: MessageThreadId? = null,
    disableNotification: Boolean = false,
    protectContent: Boolean = false,
    replyToMessageId: MessageId? = null,
    allowSendingWithoutReply: Boolean? = null,
    replyMarkup: KeyboardMarkup? = null
) = sendRegularPoll(chat, question, options, isAnonymous, isClosed, allowMultipleAnswers, closeInfo, threadId, disableNotification, protectContent, replyToMessageId, allowSendingWithoutReply, replyMarkup)

/**
 * Will execute [sendRegularPoll] request
 * @param replyMarkup Some of [KeyboardMarkup]. See [dev.inmo.tgbotapi.extensions.utils.types.buttons.replyKeyboard] or
 * [dev.inmo.tgbotapi.extensions.utils.types.buttons.inlineKeyboard] as a builders for that param
 */
suspend fun TelegramBot.send(
    chat: Chat,
    poll: RegularPoll,
    isClosed: Boolean = false,
    question: String = poll.question,
    options: List<String> = poll.options.map { it.text },
    isAnonymous: Boolean = poll.isAnonymous,
    allowMultipleAnswers: Boolean = poll.allowMultipleAnswers,
    closeInfo: ScheduledCloseInfo? = null,
    threadId: MessageThreadId? = null,
    disableNotification: Boolean = false,
    protectContent: Boolean = false,
    replyToMessageId: MessageId? = null,
    allowSendingWithoutReply: Boolean? = null,
    replyMarkup: KeyboardMarkup? = null
) = sendRegularPoll(chat, poll, isClosed, question, options, isAnonymous, allowMultipleAnswers, closeInfo, threadId, disableNotification, protectContent, replyToMessageId, allowSendingWithoutReply, replyMarkup)

/**
 * Will execute [sendQuizPoll] request
 * @param replyMarkup Some of [KeyboardMarkup]. See [dev.inmo.tgbotapi.extensions.utils.types.buttons.replyKeyboard] or
 * [dev.inmo.tgbotapi.extensions.utils.types.buttons.inlineKeyboard] as a builders for that param
 */
suspend fun TelegramBot.send(
    chatId: ChatIdentifier,
    question: String,
    options: List<String>,
    correctOptionId: Int,
    isAnonymous: Boolean = true,
    isClosed: Boolean = false,
    explanation: String? = null,
    parseMode: ParseMode? = null,
    closeInfo: ScheduledCloseInfo? = null,
    threadId: MessageThreadId? = null,
    disableNotification: Boolean = false,
    protectContent: Boolean = false,
    replyToMessageId: MessageId? = null,
    allowSendingWithoutReply: Boolean? = null,
    replyMarkup: KeyboardMarkup? = null
) = sendQuizPoll(chatId, question, options, correctOptionId, isAnonymous, isClosed, explanation, parseMode, closeInfo, threadId, disableNotification, protectContent, replyToMessageId, allowSendingWithoutReply, replyMarkup)

/**
 * Will execute [sendQuizPoll] request
 * @param replyMarkup Some of [KeyboardMarkup]. See [dev.inmo.tgbotapi.extensions.utils.types.buttons.replyKeyboard] or
 * [dev.inmo.tgbotapi.extensions.utils.types.buttons.inlineKeyboard] as a builders for that param
 */
suspend fun TelegramBot.send(
    chat: Chat,
    question: String,
    options: List<String>,
    correctOptionId: Int,
    isAnonymous: Boolean = true,
    isClosed: Boolean = false,
    explanation: String? = null,
    parseMode: ParseMode? = null,
    closeInfo: ScheduledCloseInfo? = null,
    threadId: MessageThreadId? = null,
    disableNotification: Boolean = false,
    protectContent: Boolean = false,
    replyToMessageId: MessageId? = null,
    allowSendingWithoutReply: Boolean? = null,
    replyMarkup: KeyboardMarkup? = null
) = sendQuizPoll(chat, question, options, correctOptionId, isAnonymous, isClosed, explanation, parseMode, closeInfo, threadId, disableNotification, protectContent, replyToMessageId, allowSendingWithoutReply, replyMarkup)

/**
 * Will execute [sendQuizPoll] request
 * @param replyMarkup Some of [KeyboardMarkup]. See [dev.inmo.tgbotapi.extensions.utils.types.buttons.replyKeyboard] or
 * [dev.inmo.tgbotapi.extensions.utils.types.buttons.inlineKeyboard] as a builders for that param
 */
suspend fun TelegramBot.send(
    chatId: ChatIdentifier,
    isClosed: Boolean = false,
    quizPoll: QuizPoll,
    question: String = quizPoll.question,
    options: List<String> = quizPoll.options.map { it.text },
    correctOptionId: Int = quizPoll.correctOptionId ?: error("Correct option ID must be provided by income QuizPoll or by developer"),
    isAnonymous: Boolean = quizPoll.isAnonymous,
    explanation: String? = null,
    parseMode: ParseMode? = null,
    closeInfo: ScheduledCloseInfo? = null,
    threadId: MessageThreadId? = null,
    disableNotification: Boolean = false,
    protectContent: Boolean = false,
    replyToMessageId: MessageId? = null,
    allowSendingWithoutReply: Boolean? = null,
    replyMarkup: KeyboardMarkup? = null
) = sendQuizPoll(
    chatId, question, options, correctOptionId, isAnonymous, isClosed, explanation, parseMode, closeInfo, threadId, disableNotification, protectContent, replyToMessageId, allowSendingWithoutReply, replyMarkup
)

/**
 * Will execute [sendQuizPoll] request
 * @param replyMarkup Some of [KeyboardMarkup]. See [dev.inmo.tgbotapi.extensions.utils.types.buttons.replyKeyboard] or
 * [dev.inmo.tgbotapi.extensions.utils.types.buttons.inlineKeyboard] as a builders for that param
 */
suspend fun TelegramBot.send(
    chat: Chat,
    isClosed: Boolean = false,
    quizPoll: QuizPoll,
    question: String = quizPoll.question,
    options: List<String> = quizPoll.options.map { it.text },
    correctOptionId: Int = quizPoll.correctOptionId ?: error("Correct option ID must be provided by income QuizPoll or by developer"),
    isAnonymous: Boolean = quizPoll.isAnonymous,
    explanation: String? = null,
    parseMode: ParseMode? = null,
    closeInfo: ScheduledCloseInfo? = null,
    threadId: MessageThreadId? = null,
    disableNotification: Boolean = false,
    protectContent: Boolean = false,
    replyToMessageId: MessageId? = null,
    allowSendingWithoutReply: Boolean? = null,
    replyMarkup: KeyboardMarkup? = null
) = sendQuizPoll(chat, isClosed, quizPoll, question, options, correctOptionId, isAnonymous, explanation, parseMode, closeInfo, threadId, disableNotification, protectContent, replyToMessageId, allowSendingWithoutReply, replyMarkup)

/**
 * Will execute [sendQuizPoll] request
 * @param replyMarkup Some of [KeyboardMarkup]. See [dev.inmo.tgbotapi.extensions.utils.types.buttons.replyKeyboard] or
 * [dev.inmo.tgbotapi.extensions.utils.types.buttons.inlineKeyboard] as a builders for that param
 */
suspend inline fun TelegramBot.send(
    chatId: ChatIdentifier,
    question: String,
    options: List<String>,
    correctOptionId: Int,
    isAnonymous: Boolean = true,
    isClosed: Boolean = false,
    entities: TextSourcesList,
    closeInfo: ScheduledCloseInfo? = null,
    threadId: MessageThreadId? = null,
    disableNotification: Boolean = false,
    protectContent: Boolean = false,
    replyToMessageId: MessageId? = null,
    allowSendingWithoutReply: Boolean? = null,
    replyMarkup: KeyboardMarkup? = null
) = sendQuizPoll(chatId, question, options, correctOptionId, isAnonymous, isClosed, entities, closeInfo, threadId, disableNotification, protectContent, replyToMessageId, allowSendingWithoutReply, replyMarkup)

/**
 * Will execute [sendQuizPoll] request
 * @param replyMarkup Some of [KeyboardMarkup]. See [dev.inmo.tgbotapi.extensions.utils.types.buttons.replyKeyboard] or
 * [dev.inmo.tgbotapi.extensions.utils.types.buttons.inlineKeyboard] as a builders for that param
 */
suspend inline fun TelegramBot.send(
    chat: Chat,
    question: String,
    options: List<String>,
    correctOptionId: Int,
    isAnonymous: Boolean = true,
    isClosed: Boolean = false,
    entities: TextSourcesList,
    closeInfo: ScheduledCloseInfo? = null,
    threadId: MessageThreadId? = null,
    disableNotification: Boolean = false,
    protectContent: Boolean = false,
    replyToMessageId: MessageId? = null,
    allowSendingWithoutReply: Boolean? = null,
    replyMarkup: KeyboardMarkup? = null
) = sendQuizPoll(chat, question, options, correctOptionId, isAnonymous, isClosed, entities, closeInfo, threadId, disableNotification, protectContent, replyToMessageId, allowSendingWithoutReply, replyMarkup)

/**
 * Will execute [sendQuizPoll] request
 * @param replyMarkup Some of [KeyboardMarkup]. See [dev.inmo.tgbotapi.extensions.utils.types.buttons.replyKeyboard] or
 * [dev.inmo.tgbotapi.extensions.utils.types.buttons.inlineKeyboard] as a builders for that param
 */
suspend inline fun TelegramBot.send(
    chatId: ChatIdentifier,
    isClosed: Boolean = false,
    quizPoll: QuizPoll,
    question: String = quizPoll.question,
    options: List<String> = quizPoll.options.map { it.text },
    correctOptionId: Int = quizPoll.correctOptionId ?: error("Correct option ID must be provided by income QuizPoll or by developer"),
    isAnonymous: Boolean = quizPoll.isAnonymous,
    entities: TextSourcesList,
    closeInfo: ScheduledCloseInfo? = null,
    threadId: MessageThreadId? = null,
    disableNotification: Boolean = false,
    protectContent: Boolean = false,
    replyToMessageId: MessageId? = null,
    allowSendingWithoutReply: Boolean? = null,
    replyMarkup: KeyboardMarkup? = null
) = sendQuizPoll(chatId, isClosed, quizPoll, question, options, correctOptionId, isAnonymous, entities, closeInfo, threadId, disableNotification, protectContent, replyToMessageId, allowSendingWithoutReply, replyMarkup)

/**
 * Will execute [sendQuizPoll] request
 * @param replyMarkup Some of [KeyboardMarkup]. See [dev.inmo.tgbotapi.extensions.utils.types.buttons.replyKeyboard] or
 * [dev.inmo.tgbotapi.extensions.utils.types.buttons.inlineKeyboard] as a builders for that param
 */
suspend inline fun TelegramBot.send(
    chat: Chat,
    isClosed: Boolean = false,
    quizPoll: QuizPoll,
    question: String = quizPoll.question,
    options: List<String> = quizPoll.options.map { it.text },
    correctOptionId: Int = quizPoll.correctOptionId ?: error("Correct option ID must be provided by income QuizPoll or by developer"),
    isAnonymous: Boolean = quizPoll.isAnonymous,
    entities: TextSourcesList,
    closeInfo: ScheduledCloseInfo? = null,
    threadId: MessageThreadId? = null,
    disableNotification: Boolean = false,
    protectContent: Boolean = false,
    replyToMessageId: MessageId? = null,
    allowSendingWithoutReply: Boolean? = null,
    replyMarkup: KeyboardMarkup? = null
) = sendQuizPoll(chat, isClosed, quizPoll, question, options, correctOptionId, isAnonymous, entities, closeInfo, threadId, disableNotification, protectContent, replyToMessageId, allowSendingWithoutReply, replyMarkup)

/**
 * Will execute [sendSticker] request
 * @param replyMarkup Some of [KeyboardMarkup]. See [dev.inmo.tgbotapi.extensions.utils.types.buttons.replyKeyboard] or
 * [dev.inmo.tgbotapi.extensions.utils.types.buttons.inlineKeyboard] as a builders for that param
 */
suspend fun TelegramBot.send(
    chatId: ChatIdentifier,
    sticker: Sticker,
    threadId: MessageThreadId? = null,
    disableNotification: Boolean = false,
    protectContent: Boolean = false,
    replyToMessageId: MessageId? = null,
    allowSendingWithoutReply: Boolean? = null,
    replyMarkup: KeyboardMarkup? = null
) = sendSticker(chatId, sticker, threadId, disableNotification, protectContent, replyToMessageId, allowSendingWithoutReply, replyMarkup)

/**
 * Will execute [sendSticker] request
 * @param replyMarkup Some of [KeyboardMarkup]. See [dev.inmo.tgbotapi.extensions.utils.types.buttons.replyKeyboard] or
 * [dev.inmo.tgbotapi.extensions.utils.types.buttons.inlineKeyboard] as a builders for that param
 */
suspend fun TelegramBot.send(
    chat: Chat,
    sticker: Sticker,
    threadId: MessageThreadId? = null,
    disableNotification: Boolean = false,
    protectContent: Boolean = false,
    replyToMessageId: MessageId? = null,
    allowSendingWithoutReply: Boolean? = null,
    replyMarkup: KeyboardMarkup? = null
) = sendSticker(chat, sticker, threadId, disableNotification, protectContent, replyToMessageId, allowSendingWithoutReply, replyMarkup)

/**
 * Will execute [sendVenue] request
 * @param replyMarkup Some of [KeyboardMarkup]. See [dev.inmo.tgbotapi.extensions.utils.types.buttons.replyKeyboard] or
 * [dev.inmo.tgbotapi.extensions.utils.types.buttons.inlineKeyboard] as a builders for that param
 */
suspend fun TelegramBot.send(
    chatId: ChatIdentifier,
    latitude: Double,
    longitude: Double,
    title: String,
    address: String,
    foursquareId: FoursquareId? = null,
    foursquareType: FoursquareType? = null,
    googlePlaceId: GooglePlaceId? = null,
    googlePlaceType: GooglePlaceType? = null,
    threadId: MessageThreadId? = null,
    disableNotification: Boolean = false,
    protectContent: Boolean = false,
    replyToMessageId: MessageId? = null,
    allowSendingWithoutReply: Boolean? = null,
    replyMarkup: KeyboardMarkup? = null
) = sendVenue(chatId, latitude, longitude, title, address, foursquareId, foursquareType, googlePlaceId, googlePlaceType, threadId, disableNotification, protectContent, replyToMessageId, allowSendingWithoutReply, replyMarkup)

/**
 * Will execute [sendVenue] request
 * @param replyMarkup Some of [KeyboardMarkup]. See [dev.inmo.tgbotapi.extensions.utils.types.buttons.replyKeyboard] or
 * [dev.inmo.tgbotapi.extensions.utils.types.buttons.inlineKeyboard] as a builders for that param
 */
suspend fun TelegramBot.send(
    chat: Chat,
    latitude: Double,
    longitude: Double,
    title: String,
    address: String,
    foursquareId: FoursquareId? = null,
    foursquareType: FoursquareType? = null,
    googlePlaceId: GooglePlaceId? = null,
    googlePlaceType: GooglePlaceType? = null,
    threadId: MessageThreadId? = null,
    disableNotification: Boolean = false,
    protectContent: Boolean = false,
    replyToMessageId: MessageId? = null,
    allowSendingWithoutReply: Boolean? = null,
    replyMarkup: KeyboardMarkup? = null
) = sendVenue(chat, latitude, longitude, title, address, foursquareId, foursquareType, googlePlaceId, googlePlaceType, threadId, disableNotification, protectContent, replyToMessageId, allowSendingWithoutReply, replyMarkup)

/**
 * Will execute [sendVenue] request
 * @param replyMarkup Some of [KeyboardMarkup]. See [dev.inmo.tgbotapi.extensions.utils.types.buttons.replyKeyboard] or
 * [dev.inmo.tgbotapi.extensions.utils.types.buttons.inlineKeyboard] as a builders for that param
 */
suspend fun TelegramBot.send(
    chatId: ChatIdentifier,
    location: StaticLocation,
    title: String,
    address: String,
    foursquareId: FoursquareId? = null,
    foursquareType: FoursquareType? = null,
    googlePlaceId: GooglePlaceId? = null,
    googlePlaceType: GooglePlaceType? = null,
    threadId: MessageThreadId? = null,
    disableNotification: Boolean = false,
    protectContent: Boolean = false,
    replyToMessageId: MessageId? = null,
    allowSendingWithoutReply: Boolean? = null,
    replyMarkup: KeyboardMarkup? = null
) = sendVenue(chatId, location, title, address, foursquareId, foursquareType, googlePlaceId, googlePlaceType, threadId, disableNotification, protectContent, replyToMessageId, allowSendingWithoutReply, replyMarkup)

/**
 * Will execute [sendVenue] request
 * @param replyMarkup Some of [KeyboardMarkup]. See [dev.inmo.tgbotapi.extensions.utils.types.buttons.replyKeyboard] or
 * [dev.inmo.tgbotapi.extensions.utils.types.buttons.inlineKeyboard] as a builders for that param
 */
suspend fun TelegramBot.send(
    chat: Chat,
    location: StaticLocation,
    title: String,
    address: String,
    foursquareId: FoursquareId? = null,
    foursquareType: FoursquareType? = null,
    googlePlaceId: GooglePlaceId? = null,
    googlePlaceType: GooglePlaceType? = null,
    threadId: MessageThreadId? = null,
    disableNotification: Boolean = false,
    protectContent: Boolean = false,
    replyToMessageId: MessageId? = null,
    allowSendingWithoutReply: Boolean? = null,
    replyMarkup: KeyboardMarkup? = null
) = sendVenue(chat, location, title, address, foursquareId, foursquareType, googlePlaceId, googlePlaceType, threadId, disableNotification, protectContent, replyToMessageId, allowSendingWithoutReply, replyMarkup)

/**
 * Will execute [sendVenue] request
 * @param replyMarkup Some of [KeyboardMarkup]. See [dev.inmo.tgbotapi.extensions.utils.types.buttons.replyKeyboard] or
 * [dev.inmo.tgbotapi.extensions.utils.types.buttons.inlineKeyboard] as a builders for that param
 */
suspend fun TelegramBot.send(
    chatId: ChatIdentifier,
    venue: Venue,
    threadId: MessageThreadId? = null,
    disableNotification: Boolean = false,
    protectContent: Boolean = false,
    replyToMessageId: MessageId? = null,
    allowSendingWithoutReply: Boolean? = null,
    replyMarkup: KeyboardMarkup? = null
) = sendVenue(chatId, venue, threadId, disableNotification, protectContent, replyToMessageId, allowSendingWithoutReply, replyMarkup)

/**
 * Will execute [sendVenue] request
 * @param replyMarkup Some of [KeyboardMarkup]. See [dev.inmo.tgbotapi.extensions.utils.types.buttons.replyKeyboard] or
 * [dev.inmo.tgbotapi.extensions.utils.types.buttons.inlineKeyboard] as a builders for that param
 */
suspend fun TelegramBot.send(
    chat: Chat,
    venue: Venue,
    threadId: MessageThreadId? = null,
    disableNotification: Boolean = false,
    protectContent: Boolean = false,
    replyToMessageId: MessageId? = null,
    allowSendingWithoutReply: Boolean? = null,
    replyMarkup: KeyboardMarkup? = null
) = sendVenue(chat, venue, threadId, disableNotification, protectContent, replyToMessageId, allowSendingWithoutReply, replyMarkup)

/**
 * Will execute [sendVideo] request
 * @param replyMarkup Some of [KeyboardMarkup]. See [dev.inmo.tgbotapi.extensions.utils.types.buttons.replyKeyboard] or
 * [dev.inmo.tgbotapi.extensions.utils.types.buttons.inlineKeyboard] as a builders for that param
 */
suspend fun TelegramBot.send(
    chatId: ChatIdentifier,
    video: VideoFile,
    text: String? = null,
    parseMode: ParseMode? = null,
    threadId: MessageThreadId? = null,
    disableNotification: Boolean = false,
    protectContent: Boolean = false,
    replyToMessageId: MessageId? = null,
    allowSendingWithoutReply: Boolean? = null,
    replyMarkup: KeyboardMarkup? = null
) = sendVideo(chatId, video, text, parseMode, threadId, disableNotification, protectContent, replyToMessageId, allowSendingWithoutReply, replyMarkup)

/**
 * Will execute [sendVideo] request
 * @param replyMarkup Some of [KeyboardMarkup]. See [dev.inmo.tgbotapi.extensions.utils.types.buttons.replyKeyboard] or
 * [dev.inmo.tgbotapi.extensions.utils.types.buttons.inlineKeyboard] as a builders for that param
 */
suspend fun TelegramBot.send(
    chat: Chat,
    video: VideoFile,
    text: String? = null,
    parseMode: ParseMode? = null,
    threadId: MessageThreadId? = null,
    disableNotification: Boolean = false,
    protectContent: Boolean = false,
    replyToMessageId: MessageId? = null,
    allowSendingWithoutReply: Boolean? = null,
    replyMarkup: KeyboardMarkup? = null
) = sendVideo(chat, video, text, parseMode, threadId, disableNotification, protectContent, replyToMessageId, allowSendingWithoutReply, replyMarkup)

/**
 * Will execute [sendVideo] request
 * @param replyMarkup Some of [KeyboardMarkup]. See [dev.inmo.tgbotapi.extensions.utils.types.buttons.replyKeyboard] or
 * [dev.inmo.tgbotapi.extensions.utils.types.buttons.inlineKeyboard] as a builders for that param
 */
suspend inline fun TelegramBot.send(
    chatId: ChatIdentifier,
    video: VideoFile,
    entities: TextSourcesList,
    threadId: MessageThreadId? = null,
    disableNotification: Boolean = false,
    protectContent: Boolean = false,
    replyToMessageId: MessageId? = null,
    allowSendingWithoutReply: Boolean? = null,
    replyMarkup: KeyboardMarkup? = null
) = sendVideo(chatId, video, entities, threadId, disableNotification, protectContent, replyToMessageId, allowSendingWithoutReply, replyMarkup)

/**
 * Will execute [sendVideo] request
 * @param replyMarkup Some of [KeyboardMarkup]. See [dev.inmo.tgbotapi.extensions.utils.types.buttons.replyKeyboard] or
 * [dev.inmo.tgbotapi.extensions.utils.types.buttons.inlineKeyboard] as a builders for that param
 */
suspend inline fun TelegramBot.send(
    chat: Chat,
    video: VideoFile,
    entities: TextSourcesList,
    threadId: MessageThreadId? = null,
    disableNotification: Boolean = false,
    protectContent: Boolean = false,
    replyToMessageId: MessageId? = null,
    allowSendingWithoutReply: Boolean? = null,
    replyMarkup: KeyboardMarkup? = null
) = sendVideo(chat, video, entities, threadId, disableNotification, protectContent, replyToMessageId, allowSendingWithoutReply, replyMarkup)

/**
 * Will execute [sendVideoNote] request
 * @param replyMarkup Some of [KeyboardMarkup]. See [dev.inmo.tgbotapi.extensions.utils.types.buttons.replyKeyboard] or
 * [dev.inmo.tgbotapi.extensions.utils.types.buttons.inlineKeyboard] as a builders for that param
 */
suspend fun TelegramBot.send(
    chatId: ChatIdentifier,
    videoNote: VideoNoteFile,
    threadId: MessageThreadId? = null,
    disableNotification: Boolean = false,
    protectContent: Boolean = false,
    replyToMessageId: MessageId? = null,
    allowSendingWithoutReply: Boolean? = null,
    replyMarkup: KeyboardMarkup? = null
) = sendVideoNote(chatId, videoNote, threadId, disableNotification, protectContent, replyToMessageId, allowSendingWithoutReply, replyMarkup)

/**
 * Will execute [sendVideoNote] request
 * @param replyMarkup Some of [KeyboardMarkup]. See [dev.inmo.tgbotapi.extensions.utils.types.buttons.replyKeyboard] or
 * [dev.inmo.tgbotapi.extensions.utils.types.buttons.inlineKeyboard] as a builders for that param
 */
suspend fun TelegramBot.send(
    chat: Chat,
    videoNote: VideoNoteFile,
    threadId: MessageThreadId? = null,
    disableNotification: Boolean = false,
    protectContent: Boolean = false,
    replyToMessageId: MessageId? = null,
    allowSendingWithoutReply: Boolean? = null,
    replyMarkup: KeyboardMarkup? = null
) = sendVideoNote(chat, videoNote, threadId, disableNotification, protectContent, replyToMessageId, allowSendingWithoutReply, replyMarkup)

/**
 * Will execute [sendVoice] request
 * @param replyMarkup Some of [KeyboardMarkup]. See [dev.inmo.tgbotapi.extensions.utils.types.buttons.replyKeyboard] or
 * [dev.inmo.tgbotapi.extensions.utils.types.buttons.inlineKeyboard] as a builders for that param
 */
suspend fun TelegramBot.send(
    chatId: ChatIdentifier,
    voice: VoiceFile,
    text: String? = null,
    parseMode: ParseMode? = null,
    threadId: MessageThreadId? = null,
    disableNotification: Boolean = false,
    protectContent: Boolean = false,
    replyToMessageId: MessageId? = null,
    allowSendingWithoutReply: Boolean? = null,
    replyMarkup: KeyboardMarkup? = null
) = sendVoice(chatId, voice, text, parseMode, threadId, disableNotification, protectContent, replyToMessageId, allowSendingWithoutReply, replyMarkup)

/**
 * Will execute [sendVoice] request
 * @param replyMarkup Some of [KeyboardMarkup]. See [dev.inmo.tgbotapi.extensions.utils.types.buttons.replyKeyboard] or
 * [dev.inmo.tgbotapi.extensions.utils.types.buttons.inlineKeyboard] as a builders for that param
 */
suspend fun TelegramBot.send(
    chat: Chat,
    voice: VoiceFile,
    text: String? = null,
    parseMode: ParseMode? = null,
    threadId: MessageThreadId? = null,
    disableNotification: Boolean = false,
    protectContent: Boolean = false,
    replyToMessageId: MessageId? = null,
    allowSendingWithoutReply: Boolean? = null,
    replyMarkup: KeyboardMarkup? = null
) = sendVoice(chat, voice, text, parseMode, threadId, disableNotification, protectContent, replyToMessageId, allowSendingWithoutReply, replyMarkup)

/**
 * Will execute [sendVoice] request
 * @param replyMarkup Some of [KeyboardMarkup]. See [dev.inmo.tgbotapi.extensions.utils.types.buttons.replyKeyboard] or
 * [dev.inmo.tgbotapi.extensions.utils.types.buttons.inlineKeyboard] as a builders for that param
 */
suspend inline fun TelegramBot.send(
    chatId: ChatIdentifier,
    voice: VoiceFile,
    entities: TextSourcesList,
    threadId: MessageThreadId? = null,
    disableNotification: Boolean = false,
    protectContent: Boolean = false,
    replyToMessageId: MessageId? = null,
    allowSendingWithoutReply: Boolean? = null,
    replyMarkup: KeyboardMarkup? = null
) = sendVoice(chatId, voice, entities, threadId, disableNotification, protectContent, replyToMessageId, allowSendingWithoutReply, replyMarkup)

/**
 * Will execute [sendVoice] request
 * @param replyMarkup Some of [KeyboardMarkup]. See [dev.inmo.tgbotapi.extensions.utils.types.buttons.replyKeyboard] or
 * [dev.inmo.tgbotapi.extensions.utils.types.buttons.inlineKeyboard] as a builders for that param
 */
suspend inline fun TelegramBot.send(
    chat: Chat,
    voice: VoiceFile,
    entities: TextSourcesList,
    threadId: MessageThreadId? = null,
    disableNotification: Boolean = false,
    protectContent: Boolean = false,
    replyToMessageId: MessageId? = null,
    allowSendingWithoutReply: Boolean? = null,
    replyMarkup: KeyboardMarkup? = null
) = sendVoice(chat, voice, entities, threadId, disableNotification, protectContent, replyToMessageId, allowSendingWithoutReply, replyMarkup)

/**
 * @see SendMediaGroup
 */
@RiskFeature(rawSendingMediaGroupsWarning)
@JvmName("sendMedaGroup")
suspend fun TelegramBot.send(
    chatId: ChatIdentifier,
    media: List<MediaGroupMemberTelegramMedia>,
    threadId: MessageThreadId? = null,
    disableNotification: Boolean = false,
    protectContent: Boolean = false,
    replyToMessageId: MessageId? = null,
    allowSendingWithoutReply: Boolean? = null
) = sendMediaGroup(chatId, media, threadId, disableNotification, protectContent, replyToMessageId, allowSendingWithoutReply)

/**
 * @see SendMediaGroup
 */
@RiskFeature(rawSendingMediaGroupsWarning)
@JvmName("sendMedaGroup")
suspend fun TelegramBot.send(
    chat: Chat,
    media: List<MediaGroupMemberTelegramMedia>,
    threadId: MessageThreadId? = null,
    disableNotification: Boolean = false,
    protectContent: Boolean = false,
    replyToMessageId: MessageId? = null,
    allowSendingWithoutReply: Boolean? = null
) = sendMediaGroup(chat, media, threadId, disableNotification, protectContent, replyToMessageId, allowSendingWithoutReply)

/**
 * @see SendMediaGroup
 */
@RiskFeature(rawSendingMediaGroupsWarning)
@JvmName("sendMedaGroupByContent")
suspend fun TelegramBot.send(
    chatId: ChatIdentifier,
<<<<<<< HEAD
    media: List<MediaGroupPartContent>,
=======
    media: List<MediaGroupContent>,
    threadId: MessageThreadId? = null,
>>>>>>> a80ed2ec
    disableNotification: Boolean = false,
    protectContent: Boolean = false,
    replyToMessageId: MessageId? = null,
    allowSendingWithoutReply: Boolean? = null
) = sendMediaGroup(chatId, media, threadId, disableNotification, protectContent, replyToMessageId, allowSendingWithoutReply)

/**
 * @see SendMediaGroup
 */
@RiskFeature(rawSendingMediaGroupsWarning)
@JvmName("sendMedaGroupByContent")
suspend fun TelegramBot.send(
    chat: Chat,
<<<<<<< HEAD
    media: List<MediaGroupPartContent>,
=======
    media: List<MediaGroupContent>,
    threadId: MessageThreadId? = null,
>>>>>>> a80ed2ec
    disableNotification: Boolean = false,
    protectContent: Boolean = false,
    replyToMessageId: MessageId? = null,
    allowSendingWithoutReply: Boolean? = null
) = sendMediaGroup(chat, media, threadId, disableNotification, protectContent, replyToMessageId, allowSendingWithoutReply)

/**
 * @see SendPlaylist
 */
@JvmName("sendPlaylist")
suspend fun TelegramBot.send(
    chatId: ChatIdentifier,
    media: List<AudioMediaGroupMemberTelegramMedia>,
    threadId: MessageThreadId? = null,
    disableNotification: Boolean = false,
    protectContent: Boolean = false,
    replyToMessageId: MessageId? = null,
    allowSendingWithoutReply: Boolean? = null
) = sendPlaylist(chatId, media, threadId, disableNotification, protectContent, replyToMessageId, allowSendingWithoutReply)

/**
 * @see SendPlaylist
 */
@JvmName("sendPlaylist")
suspend fun TelegramBot.send(
    chat: Chat,
    media: List<AudioMediaGroupMemberTelegramMedia>,
    threadId: MessageThreadId? = null,
    disableNotification: Boolean = false,
    protectContent: Boolean = false,
    replyToMessageId: MessageId? = null,
    allowSendingWithoutReply: Boolean? = null
) = sendPlaylist(chat, media, threadId, disableNotification, protectContent, replyToMessageId, allowSendingWithoutReply)

/**
 * @see SendPlaylist
 */
@JvmName("sendPlaylistByContent")
suspend fun TelegramBot.send(
    chatId: ChatIdentifier,
    media: List<AudioContent>,
    threadId: MessageThreadId? = null,
    disableNotification: Boolean = false,
    protectContent: Boolean = false,
    replyToMessageId: MessageId? = null,
    allowSendingWithoutReply: Boolean? = null
) = sendPlaylist(chatId, media, threadId, disableNotification, protectContent, replyToMessageId, allowSendingWithoutReply)

/**
 * @see SendPlaylist
 */
@JvmName("sendPlaylistByContent")
suspend fun TelegramBot.send(
    chat: Chat,
    media: List<AudioContent>,
    threadId: MessageThreadId? = null,
    disableNotification: Boolean = false,
    protectContent: Boolean = false,
    replyToMessageId: MessageId? = null,
    allowSendingWithoutReply: Boolean? = null
) = sendPlaylist(chat, media, threadId, disableNotification, protectContent, replyToMessageId, allowSendingWithoutReply)

/**
 * @see SendDocumentsGroup
 */
@JvmName("sendDocuments")
suspend fun TelegramBot.send(
    chatId: ChatIdentifier,
    media: List<DocumentMediaGroupMemberTelegramMedia>,
    threadId: MessageThreadId? = null,
    disableNotification: Boolean = false,
    protectContent: Boolean = false,
    replyToMessageId: MessageId? = null,
    allowSendingWithoutReply: Boolean? = null
) = sendDocumentsGroup(chatId, media, threadId, disableNotification, protectContent, replyToMessageId, allowSendingWithoutReply)

/**
 * @see SendDocumentsGroup
 */
@JvmName("sendDocuments")
suspend fun TelegramBot.send(
    chat: Chat,
    media: List<DocumentMediaGroupMemberTelegramMedia>,
    threadId: MessageThreadId? = null,
    disableNotification: Boolean = false,
    protectContent: Boolean = false,
    replyToMessageId: MessageId? = null,
    allowSendingWithoutReply: Boolean? = null
) = sendDocumentsGroup(chat, media, threadId, disableNotification, protectContent, replyToMessageId, allowSendingWithoutReply)

/**
 * @see SendDocumentsGroup
 */
@JvmName("sendDocumentsByContent")
suspend fun TelegramBot.send(
    chatId: ChatIdentifier,
    media: List<DocumentContent>,
    threadId: MessageThreadId? = null,
    disableNotification: Boolean = false,
    protectContent: Boolean = false,
    replyToMessageId: MessageId? = null,
    allowSendingWithoutReply: Boolean? = null
) = sendDocumentsGroup(chatId, media, threadId, disableNotification, protectContent, replyToMessageId, allowSendingWithoutReply)

/**
 * @see SendDocumentsGroup
 */
@JvmName("sendDocumentsByContent")
suspend fun TelegramBot.send(
    chat: Chat,
    media: List<DocumentContent>,
    threadId: MessageThreadId? = null,
    disableNotification: Boolean = false,
    protectContent: Boolean = false,
    replyToMessageId: MessageId? = null,
    allowSendingWithoutReply: Boolean? = null
) = sendDocumentsGroup(chat, media, threadId, disableNotification, protectContent, replyToMessageId, allowSendingWithoutReply)

/**
 * @see SendVisualMediaGroup
 */
@JvmName("sendVisualMediaGroup")
suspend fun TelegramBot.send(
    chatId: ChatIdentifier,
    media: List<VisualMediaGroupMemberTelegramMedia>,
    threadId: MessageThreadId? = null,
    disableNotification: Boolean = false,
    protectContent: Boolean = false,
    replyToMessageId: MessageId? = null,
    allowSendingWithoutReply: Boolean? = null
) = sendVisualMediaGroup(chatId, media, threadId, disableNotification, protectContent, replyToMessageId, allowSendingWithoutReply)

/**
 * @see SendVisualMediaGroup
 */
@JvmName("sendVisualMediaGroup")
suspend fun TelegramBot.send(
    chat: Chat,
    media: List<VisualMediaGroupMemberTelegramMedia>,
    threadId: MessageThreadId? = null,
    disableNotification: Boolean = false,
    protectContent: Boolean = false,
    replyToMessageId: MessageId? = null,
    allowSendingWithoutReply: Boolean? = null
) = sendVisualMediaGroup(chat, media, threadId, disableNotification, protectContent, replyToMessageId, allowSendingWithoutReply)

/**
 * @see SendVisualMediaGroup
 */
@JvmName("sendVisualMediaGroupByContent")
suspend fun TelegramBot.send(
    chatId: ChatIdentifier,
<<<<<<< HEAD
    media: List<VisualMediaGroupPartContent>,
=======
    media: List<VisualMediaGroupContent>,
    threadId: MessageThreadId? = null,
>>>>>>> a80ed2ec
    disableNotification: Boolean = false,
    protectContent: Boolean = false,
    replyToMessageId: MessageId? = null,
    allowSendingWithoutReply: Boolean? = null
) = sendVisualMediaGroup(chatId, media, threadId, disableNotification, protectContent, replyToMessageId, allowSendingWithoutReply)

/**
 * @see SendVisualMediaGroup
 */
@JvmName("sendVisualMediaGroupByContent")
suspend fun TelegramBot.send(
    chat: Chat,
<<<<<<< HEAD
    media: List<VisualMediaGroupPartContent>,
=======
    media: List<VisualMediaGroupContent>,
    threadId: MessageThreadId? = null,
>>>>>>> a80ed2ec
    disableNotification: Boolean = false,
    protectContent: Boolean = false,
    replyToMessageId: MessageId? = null,
    allowSendingWithoutReply: Boolean? = null
) = sendVisualMediaGroup(chat, media, threadId, disableNotification, protectContent, replyToMessageId, allowSendingWithoutReply)<|MERGE_RESOLUTION|>--- conflicted
+++ resolved
@@ -1453,12 +1453,8 @@
 @JvmName("sendMedaGroupByContent")
 suspend fun TelegramBot.send(
     chatId: ChatIdentifier,
-<<<<<<< HEAD
     media: List<MediaGroupPartContent>,
-=======
-    media: List<MediaGroupContent>,
-    threadId: MessageThreadId? = null,
->>>>>>> a80ed2ec
+    threadId: MessageThreadId? = null,
     disableNotification: Boolean = false,
     protectContent: Boolean = false,
     replyToMessageId: MessageId? = null,
@@ -1472,12 +1468,8 @@
 @JvmName("sendMedaGroupByContent")
 suspend fun TelegramBot.send(
     chat: Chat,
-<<<<<<< HEAD
     media: List<MediaGroupPartContent>,
-=======
-    media: List<MediaGroupContent>,
-    threadId: MessageThreadId? = null,
->>>>>>> a80ed2ec
+    threadId: MessageThreadId? = null,
     disableNotification: Boolean = false,
     protectContent: Boolean = false,
     replyToMessageId: MessageId? = null,
@@ -1630,12 +1622,8 @@
 @JvmName("sendVisualMediaGroupByContent")
 suspend fun TelegramBot.send(
     chatId: ChatIdentifier,
-<<<<<<< HEAD
     media: List<VisualMediaGroupPartContent>,
-=======
-    media: List<VisualMediaGroupContent>,
-    threadId: MessageThreadId? = null,
->>>>>>> a80ed2ec
+    threadId: MessageThreadId? = null,
     disableNotification: Boolean = false,
     protectContent: Boolean = false,
     replyToMessageId: MessageId? = null,
@@ -1648,12 +1636,8 @@
 @JvmName("sendVisualMediaGroupByContent")
 suspend fun TelegramBot.send(
     chat: Chat,
-<<<<<<< HEAD
     media: List<VisualMediaGroupPartContent>,
-=======
-    media: List<VisualMediaGroupContent>,
-    threadId: MessageThreadId? = null,
->>>>>>> a80ed2ec
+    threadId: MessageThreadId? = null,
     disableNotification: Boolean = false,
     protectContent: Boolean = false,
     replyToMessageId: MessageId? = null,
